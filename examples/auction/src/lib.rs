use concordium_std::*;
use core::fmt::Debug;

/// # Implementation of an auction smart contract
///
/// To bid, participants send CCD using the bid function.
/// The participant with the highest bid wins the auction.
/// Bids are to be placed before the auction end. After that, bids are refused.
/// Only bids that exceed the highest bid are accepted.
/// Bids are placed incrementally, i.e., an account's bid is considered
/// to be the **sum** of all bids.
///
/// Example: if Alice first bid 1 CCD and then bid 2 CCD, her total
/// bid is 3 CCD. The bidding will only go through if 3 CCD is higher than
/// the currently highest bid.
///
/// After the auction end, any account can finalize the auction.
/// The auction can be finalized only once.
/// When the auction is finalized, every participant except the
/// winner gets their money back.

/// The state in which an auction can be.
#[derive(Debug, Serialize, SchemaType, Eq, PartialEq, PartialOrd, Clone)]
pub enum AuctionState {
    /// The auction is either
    /// - still accepting bids or
    /// - not accepting bids because it's past the auction end, but nobody has
    ///   finalized the auction yet.
    NotSoldYet,
    /// The auction is over and the item has been sold to the indicated address.
    Sold(AccountAddress), // winning account's address
}

/// The state of the smart contract.
/// This is the state that will be shown when the contract is queried using
/// `concordium-client contract show`.
#[derive(Debug, Serial, DeserialWithState)]
#[concordium(state_parameter = "S")]
pub struct State<S> {
    /// The part of the state that can be viewed
    viewable_state: ViewableState,
    /// Keeping track of which account bid how much money
    bids:           StateMap<AccountAddress, Amount, S>,
}

/// The part of the state to be viewed using `concordium-client contract invoke`
#[derive(Debug, Serialize, SchemaType, Clone)]
pub struct ViewableState {
    /// Has the item been sold?
    auction_state: AuctionState,
    /// The highest bid so far (stored explicitly so that bidders can quickly
    /// see it)
    highest_bid:   Amount,
    /// The sold item (to be displayed to the auction participants).
    item:          String,
    /// Expiration time of the auction at which bids will be closed (to be
    /// displayed to the auction participants)
    expiry:        Timestamp,
}

/// Type of the parameter to the `init` function.
#[derive(Serialize, SchemaType)]
struct InitParameter {
    /// The item to be sold.
    item:   String,
    /// Time of the auction end in the RFC 3339 format (https://tools.ietf.org/html/rfc3339)
    expiry: Timestamp,
}

/// For errors in which the `bid` function can result
#[derive(Debug, PartialEq, Eq, Clone, Reject)]
enum BidError {
    ContractSender, // raised if a contract, as opposed to account, tries to bid
    BidTooLow,      /* { bid: Amount, highest_bid: Amount } */
    // raised if bid is lower than highest amount
    BidsOverWaitingForAuctionFinalization, // raised if bid is placed after auction expiry time
    AuctionFinalized,                      /* raised if bid is placed after auction has been
                                            * finalized */
}

/// For errors in which the `finalize` function can result
#[derive(Debug, PartialEq, Eq, Clone, Reject)]
enum FinalizeError {
    BidMapError,        /* raised if there is a mistake in the bid map that keeps track of all
                         * accounts' bids */
    AuctionStillActive, // raised if there is an attempt to finalize the auction before its expiry
    AuctionFinalized,   // raised if there is an attempt to finalize an already finalized auction
}

/// Init function that creates a new auction
#[init(contract = "auction", parameter = "InitParameter")]
fn auction_init<S: HasStateApi>(
    ctx: &impl HasInitContext,
    state_builder: &mut StateBuilder<S>,
) -> InitResult<State<S>> {
    let parameter: InitParameter = ctx.parameter_cursor().get()?;
    let viewable_state = ViewableState {
        auction_state: AuctionState::NotSoldYet,
        highest_bid:   Amount::zero(),
        item:          parameter.item,
        expiry:        parameter.expiry,
    };
    let state = State {
        viewable_state,
        bids: state_builder.new_map(),
    };
    Ok(state)
}

/// Receive function in which accounts can bid before the auction end time
#[receive(contract = "auction", name = "bid", payable, mutable)]
fn auction_bid<S: HasStateApi>(
    ctx: &impl HasReceiveContext,
    host: &mut impl HasHost<State<S>, StateApiType = S>,
    amount: Amount,
) -> Result<(), BidError> {
    let state = host.state_mut();
    ensure!(
        state.viewable_state.auction_state == AuctionState::NotSoldYet,
        BidError::AuctionFinalized
    );

    let slot_time = ctx.metadata().slot_time();
    ensure!(
        slot_time <= state.viewable_state.expiry,
        BidError::BidsOverWaitingForAuctionFinalization
    );

    let sender_address = match ctx.sender() {
        Address::Contract(_) => bail!(BidError::ContractSender),
        Address::Account(account_address) => account_address,
    };
    let mut bid_to_update = state.bids.entry(sender_address).or_insert(Amount::zero());
    *bid_to_update += amount;
    // Ensure that the new bid exceeds the highest bid so far
    ensure!(*bid_to_update > state.viewable_state.highest_bid, BidError::BidTooLow);

    state.viewable_state.highest_bid = *bid_to_update;

    Ok(())
}

/// View function that returns the contents of the state except the map of
/// individual bids.
#[receive(contract = "auction", name = "view", return_value = "ViewableState")]
fn view<S: HasStateApi>(
    _ctx: &impl HasReceiveContext,
    host: &impl HasHost<State<S>, StateApiType = S>,
) -> ReceiveResult<ViewableState> {
    Ok(host.state().viewable_state.clone())
}

/// Receive function used to finalize the auction, returning all bids to their
/// senders, except for the winning bid
#[receive(contract = "auction", name = "finalize", mutable)]
fn auction_finalize<S: HasStateApi>(
    ctx: &impl HasReceiveContext,
    host: &mut impl HasHost<State<S>, StateApiType = S>,
) -> Result<(), FinalizeError> {
    let state = host.state();
    ensure!(
        state.viewable_state.auction_state == AuctionState::NotSoldYet,
        FinalizeError::AuctionFinalized
    );

    let slot_time = ctx.metadata().slot_time();
    ensure!(slot_time > state.viewable_state.expiry, FinalizeError::AuctionStillActive);

    let owner = ctx.owner();

    let balance = host.self_balance();
    if balance == Amount::zero() {
        Ok(())
    } else {
        if host.invoke_transfer(&owner, state.viewable_state.highest_bid).is_err() {
            bail!(FinalizeError::BidMapError);
        }
        let mut remaining_bid = None;
        // Return bids that are smaller than highest
        for (addr, amnt) in state.bids.iter() {
            if *amnt < state.viewable_state.highest_bid {
                if host.invoke_transfer(&*addr, *amnt).is_err() {
                    bail!(FinalizeError::BidMapError);
                }
            } else {
                ensure!(remaining_bid.is_none(), FinalizeError::BidMapError);
                remaining_bid = Some((addr, amnt));
            }
        }
        // Ensure that the only bidder left in the map is the one with the highest bid
        match remaining_bid {
            Some((addr, amount)) => {
                ensure!(*amount == state.viewable_state.highest_bid, FinalizeError::BidMapError);
                host.state_mut().viewable_state.auction_state = AuctionState::Sold(*addr);
                Ok(())
            }
            None => bail!(FinalizeError::BidMapError),
        }
    }
}

<<<<<<< HEAD
#[cfg(test)]
#[macro_use(quickcheck)]
extern crate quickcheck_macros;
#[cfg(test)]
=======
#[concordium_cfg_test]
>>>>>>> b26f1967
mod tests {
    use super::*;
    use concordium_std::collections::BTreeMap;
    use std::sync::atomic::{AtomicU8, Ordering};
    use test_infrastructure::*;

    // A counter for generating new account addresses
    static ADDRESS_COUNTER: AtomicU8 = AtomicU8::new(0);
    const AUCTION_END: u64 = 1;
    const ITEM: &str = "Starry night by Van Gogh";

    fn expect_error<E, T>(expr: Result<T, E>, err: E, msg: &str)
    where
        E: Eq + Debug,
        T: Debug, {
        let actual = expr.expect_err(msg);
        assert_eq!(actual, err);
    }

    fn item_expiry_parameter() -> InitParameter {
        InitParameter {
            item:   ITEM.into(),
            expiry: Timestamp::from_timestamp_millis(AUCTION_END),
        }
    }

    fn create_parameter_bytes(parameter: &InitParameter) -> Vec<u8> { to_bytes(parameter) }

    fn parametrized_init_ctx(parameter_bytes: &[u8]) -> TestInitContext {
        let mut ctx = TestInitContext::empty();
        ctx.set_parameter(parameter_bytes);
        ctx
    }

    fn new_account() -> AccountAddress {
        let account = AccountAddress([ADDRESS_COUNTER.load(Ordering::SeqCst); 32]);
        ADDRESS_COUNTER.fetch_add(1, Ordering::SeqCst);
        account
    }

    fn new_account_ctx<'a>() -> (AccountAddress, TestReceiveContext<'a>) {
        let account = new_account();
        let ctx = new_ctx(account, account, AUCTION_END);
        (account, ctx)
    }

    fn new_ctx<'a>(
        owner: AccountAddress,
        sender: AccountAddress,
        slot_time: u64,
    ) -> TestReceiveContext<'a> {
        let mut ctx = TestReceiveContext::empty();
        ctx.set_sender(Address::Account(sender));
        ctx.set_owner(owner);
        ctx.set_metadata_slot_time(Timestamp::from_timestamp_millis(slot_time));
        ctx
    }

    #[concordium_test]
    /// Test that the smart-contract initialization sets the state correctly
    /// (no bids, active state, indicated auction-end time and item name).
    fn test_init() {
        let parameter_bytes = create_parameter_bytes(&item_expiry_parameter());
        let ctx = parametrized_init_ctx(&parameter_bytes);

        let mut state_builder = TestStateBuilder::new();

        let state_result = auction_init(&ctx, &mut state_builder);
        state_result.expect_report("Contract initialization results in error");
    }

    #[concordium_test]
    /// Test a sequence of bids and finalizations:
    /// 0. Auction is initialized.
    /// 1. Alice successfully bids 0.1 CCD.
    /// 2. Alice successfully bids another 0.1 CCD, highest bid becomes 0.2 CCD
    /// (the sum of her two bids). 3. Bob successfully bids 0.3 CCD, highest
    /// bid becomes 0.3 CCD. 4. Someone tries to finalize the auction before
    /// its end time. Attempt fails. 5. Dave successfully finalizes the
    /// auction after its end time.    Alice gets her money back, while
    /// Carol (the owner of the contract) collects the highest bid amount.
    /// 6. Attempts to subsequently bid or finalize fail.
    fn test_auction_bid_and_finalize() {
        let parameter_bytes = create_parameter_bytes(&item_expiry_parameter());
        let ctx0 = parametrized_init_ctx(&parameter_bytes);

        let amount = Amount::from_micro_ccd(100);
        let winning_amount = Amount::from_micro_ccd(300);
        let big_amount = Amount::from_micro_ccd(500);

        let mut state_builder = TestStateBuilder::new();
        let mut bid_map = BTreeMap::new();

        // initializing auction
        let initial_state =
            auction_init(&ctx0, &mut state_builder).expect("Initialization should pass");

        let mut host = TestHost::new(initial_state, state_builder);

        // 1st bid: account1 bids amount1
        let (alice, alice_ctx) = new_account_ctx();
        verify_bid(&mut host, alice, &alice_ctx, amount, &mut bid_map, amount);

        // 2nd bid: account1 bids `amount` again
        // should work even though it's the same amount because account1 simply
        // increases their bid
        verify_bid(&mut host, alice, &alice_ctx, amount, &mut bid_map, amount + amount);

        // 3rd bid: second account
        let (bob, bob_ctx) = new_account_ctx();
        verify_bid(&mut host, bob, &bob_ctx, winning_amount, &mut bid_map, winning_amount);

        // trying to finalize auction that is still active
        // (specifically, the bid is submitted at the last moment, at the AUCTION_END
        // time)
        let mut ctx4 = TestReceiveContext::empty();
        ctx4.set_metadata_slot_time(Timestamp::from_timestamp_millis(AUCTION_END));
        let finres = auction_finalize(&ctx4, &mut host);
        expect_error(
            finres,
            FinalizeError::AuctionStillActive,
            "Finalizing auction should fail when it's before auction-end time",
        );

        // finalizing auction
        let carol = new_account();
        let dave = new_account();
        let ctx5 = new_ctx(carol, dave, AUCTION_END + 1);
        host.set_self_balance(winning_amount + amount + amount);
        let finres2 = auction_finalize(&ctx5, &mut host);
        finres2.expect_report("Finalizing auction should work");
        let transfers = host.get_transfers();
        claim_eq!(&transfers[..], &[(carol, winning_amount), (alice, amount + amount)]);
        claim_eq!(host.state().viewable_state.auction_state, AuctionState::Sold(bob));
        claim_eq!(host.state().viewable_state.highest_bid, winning_amount);

        // attempting to finalize auction again should fail
        let finres3 = auction_finalize(&ctx5, &mut host);
        expect_error(
            finres3,
            FinalizeError::AuctionFinalized,
            "Finalizing auction a second time should fail",
        );

        // attempting to bid again should fail
        let res4 = auction_bid(&bob_ctx, &mut host, big_amount);
        expect_error(
            res4,
            BidError::AuctionFinalized,
            "Bidding should fail because the auction is finalized",
        );
    }

    fn verify_bid(
        host: &mut TestHost<State<TestStateApi>>,
        account: AccountAddress,
        ctx: &TestContext<TestReceiveOnlyData>,
        amount: Amount,
        bid_map: &mut BTreeMap<AccountAddress, Amount>,
        highest_bid: Amount,
    ) {
        auction_bid(ctx, host, amount).expect_report("Bidding should pass.");
        bid_map.insert(account, highest_bid);
    }

    #[concordium_test]
    /// Bids for amounts lower or equal to the highest bid should be rejected.
    fn test_auction_bid_repeated_bid() {
        let (account1, ctx1) = new_account_ctx();
        let ctx2 = new_account_ctx().1;

        let parameter_bytes = create_parameter_bytes(&item_expiry_parameter());
        let ctx0 = parametrized_init_ctx(&parameter_bytes);

        let amount = Amount::from_micro_ccd(100);

        let mut state_builder = TestStateBuilder::new();
        let mut bid_map = BTreeMap::new();

        // initializing auction
        let initial_state =
            auction_init(&ctx0, &mut state_builder).expect("Initialization should succeed.");

        let mut host = TestHost::new(initial_state, state_builder);

        // 1st bid: account1 bids amount1
        verify_bid(&mut host, account1, &ctx1, amount, &mut bid_map, amount);

        // 2nd bid: account2 bids amount1
        // should fail because amount is equal to highest bid
        let res2 = auction_bid(&ctx2, &mut host, amount);
        expect_error(
            res2,
            BidError::BidTooLow,
            "Bidding 2 should fail because bid amount must be higher than highest bid",
        );
    }

    #[concordium_test]
    /// Bids for 0 CCD should be rejected.
    fn test_auction_bid_zero() {
        let ctx1 = new_account_ctx().1;
        let parameter_bytes = create_parameter_bytes(&item_expiry_parameter());
        let ctx = parametrized_init_ctx(&parameter_bytes);

        let mut state_builder = TestStateBuilder::new();

        // initializing auction
        let initial_state =
            auction_init(&ctx, &mut state_builder).expect("Initialization should succeed.");

        let mut host = TestHost::new(initial_state, state_builder);

        let res = auction_bid(&ctx1, &mut host, Amount::zero());
        expect_error(res, BidError::BidTooLow, "Bidding zero should fail");
    }

    #[quickcheck]
    fn prop_test(amount: Amount) {
        println! {"{:?}", amount};
        let (account1, ctx1) = new_account_ctx();
        let ctx2 = new_account_ctx().1;

        let parameter_bytes = create_parameter_bytes(&item_expiry_parameter());
        let ctx0 = parametrized_init_ctx(&parameter_bytes);

        let mut bid_map = BTreeMap::new();

        // initializing auction
        let mut state = auction_init(&ctx0).expect("Init results in error");

        if amount == Amount::zero() {
            let res: Result<ActionsTree, _> = auction_bid(&ctx1, Amount::zero(), &mut state);
            expect_error(
                res,
                BidError::BidTooLow, /* { bid: Amount::zero(), highest_bid: Amount::zero()} */
                "Bidding zero should fail",
            );
            return;
        }

        // 1st bid: account1 bids amount1
        verify_bid(&mut state, account1, &ctx1, amount, &mut bid_map, amount);

        // 2nd bid: account2 bids amount1
        // should fail because amount is equal to highest bid
        let res2: Result<ActionsTree, _> = auction_bid(&ctx2, amount, &mut state);
        expect_error(
            res2,
            BidError::BidTooLow, /* { bid: amount, highest_bid: amount } */
            "Bidding 2 should fail because bid amount must be higher than highest bid",
        );
    }
}<|MERGE_RESOLUTION|>--- conflicted
+++ resolved
@@ -199,14 +199,7 @@
     }
 }
 
-<<<<<<< HEAD
-#[cfg(test)]
-#[macro_use(quickcheck)]
-extern crate quickcheck_macros;
-#[cfg(test)]
-=======
 #[concordium_cfg_test]
->>>>>>> b26f1967
 mod tests {
     use super::*;
     use concordium_std::collections::BTreeMap;
@@ -423,41 +416,4 @@
         let res = auction_bid(&ctx1, &mut host, Amount::zero());
         expect_error(res, BidError::BidTooLow, "Bidding zero should fail");
     }
-
-    #[quickcheck]
-    fn prop_test(amount: Amount) {
-        println! {"{:?}", amount};
-        let (account1, ctx1) = new_account_ctx();
-        let ctx2 = new_account_ctx().1;
-
-        let parameter_bytes = create_parameter_bytes(&item_expiry_parameter());
-        let ctx0 = parametrized_init_ctx(&parameter_bytes);
-
-        let mut bid_map = BTreeMap::new();
-
-        // initializing auction
-        let mut state = auction_init(&ctx0).expect("Init results in error");
-
-        if amount == Amount::zero() {
-            let res: Result<ActionsTree, _> = auction_bid(&ctx1, Amount::zero(), &mut state);
-            expect_error(
-                res,
-                BidError::BidTooLow, /* { bid: Amount::zero(), highest_bid: Amount::zero()} */
-                "Bidding zero should fail",
-            );
-            return;
-        }
-
-        // 1st bid: account1 bids amount1
-        verify_bid(&mut state, account1, &ctx1, amount, &mut bid_map, amount);
-
-        // 2nd bid: account2 bids amount1
-        // should fail because amount is equal to highest bid
-        let res2: Result<ActionsTree, _> = auction_bid(&ctx2, amount, &mut state);
-        expect_error(
-            res2,
-            BidError::BidTooLow, /* { bid: amount, highest_bid: amount } */
-            "Bidding 2 should fail because bid amount must be higher than highest bid",
-        );
-    }
 }