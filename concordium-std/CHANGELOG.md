--- conflicted
+++ resolved
@@ -2,13 +2,11 @@
 
 ## Unreleased changes
 
-<<<<<<< HEAD
-- When `concordium-quickcheck` is enabled: enables the `#[concordium_quickcheck]` macro and re-exports a quickcheck function.
-=======
+- When `concordium-quickcheck` is enabled: enables the `#[concordium_quickcheck]` macro and re-exports 
+  a QuickCheck function as `#[concordium_test]`.
 - `concordium-std-derive`: add support for event schemas in the schema derivation macro.
 - `concordium-std-derive`: allow `#[concordium(state_parameter)]`'s value be not just identifier
   but any type path for `derive(DeserialWithState)` and `derive(Deletable)` to generate implementations.
->>>>>>> 9f3dfe86
 
 ## concordium-std 4.0.0 (2022-08-24)
 
