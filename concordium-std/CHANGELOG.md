# Changelog

- Change SchemaType implementation for cryptographic primitives to ByteArray, meaning that the primitives(e.g., hashes and signatures) are now supplied as hex strings in JSON.
<<<<<<< HEAD
- Add rollback functionality to the `TestHost`.
  - Add a function `TestHost::with_rollback` for calling receive functions,
    which rolls back the host and state if the receive function returns an
    error.
  - Add a `StateClone` trait.
    - The `TestHost` requires the `State` to implement `StateClone` (breaking
      change).
    - `StateClone` is implements for all `Clone` types, and can be derived
      similarly to `DeserialWithState`.
  - Add function `get_cursor_position` to `HasStateEntry`
=======
- Add `Seek` requirement for `HasParameter`.
- Implement `Seek` for `ExternParameter`.
- Add wrapper type `TestParameterCursor` instead of exposing `Cursor` directly, when using `TestContext`. This is changing the type returned by `parameter_cursor` for `TestContext`, but provides the same interface.
>>>>>>> 207bc11e

## concordium-std 3.0.0 (2022-05-17)
- Remove support for v0 smart contracts and add support for v1:
  - Replace message passing with synchronous calls:
    - Remove the `Action` type.
    - Add `HasHost`, which has (synchronous) functions for making
      transfers, `invoke_transfer`, and calling other contracts, `invoke_contract`.
  - Enable arbitary, serializable, return values for contract functions.
  - Overhaul test infrastructure to support v1 contracts:
    - Add ability to mock contract invocations.
    - Add a number of helper functions and types to ease testing.
  - Change of the contract state works
    - Make the state a tree of byte arrays instead of a bytearray.
    - Remove the 16kb limit to state size.
    - Introduce high-level abstractions over the new state, including the
      `StateBuilder`, `StateMap`, `StateSet`, and `StateBox`.
    - Add new traits for the low-level state interaction: `HasStateApi` and `HasStateEntry`.
  - The Seek trait now works with i32 instead of i64. This is more efficient,
    and sufficient for the target architecture.
- Expose the module of primitive host functions with an unsafe API.
- Add cryptographic primitives:
  - Add a new attribute `crypto-primitives` (on both init and receive functions), which gives the function an additional parameter, `&impl HasCryptoPrimitives`.
  - Add the trait `HasCryptoPrimitives` with two implementations (host-backed + test).
   - For the test implementation, the default option uses mocks. But the actual implementations can be used if you enable the feature `crypto-primitives`.
  - Add new feature flag `crypto-primitives`.

## concordium-std 2.0.0 (2022-01-05)

- Update references to token to match token name (CCD).
- Improve `claim_eq` and `claim_ne` macros such that:
  - Arguments are only evaluated once.
  - Type inference works as you would expect.

## concordium-std 1.0.0 (2021-10-05)

- Add error codes for the new cases in NewContractNameError and NewReceiveNameError:
  - `NewContractNameError::ContainsDot` is mapped to `i32::MIN + 9`
  - `NewContractNameError::InvalidCharacters` is mapped to `i32::MIN + 10`
  - `NewReceiveNameError::InvalidCharacters` is mapped to `i32::MIN + 11`
- Change error code for when a contract that was not marked as payable received
  tokens. The error code is now `i32::MIN + 12`, changed from the previous `-1`.
- Export `HashMap` and `HashSet` from `contract-common` in `collections` module.
- Added implementation of `SerialCtx` for `Vec`.
- Export `Box` when no `std` feature.
- Bump minimum supported Rust version to 1.51.
- Deriving SchemaType supports types with generics.

## concordium-std 0.5.0 (2021-05-12)

- Make Write implementation for ContractStateTest resize the state automatically
  to be consistent with the Write implementation for ContractState.
- Use little-endian encoding for sender contract addresses in receive contexts. This
  reverts the change in concordium-std 0.4.1.
- Change the `receive_name` parameter of `HasActions::send` to use `ReceiveName`
  instead of `str`.
- Rename `send` to `send_raw` in `HasActions`.
- Rename `log_bytes` to `log_raw` in `HasLogger`.
- Add `send`, a wrapper for `HasActions::send_raw`, which automatically
  serializes `parameter` (using `Serial`).
- Allow init and receive methods to return custom error codes that will be displayed to the user
  if a smart-contract invocation fails.
- Add i128 and u128 support to serialization and schema.

## concordium-std 0.4.1 (2021-02-22)

- Fix endianness mismatch when getting the sender contract address.
- Add PhantomData Serial/Deserial implementation.
- Add ContractStateTest wrapper with a HasContractState implemenation to enable testing with a low-level interface.

## concordium-std 0.4.0 (2021-01-08)

- Remove some chain details from ChainMetadata. Only the slot time remains.

## concordium-std 0.3.1 (2020-12-21)

### Added
- A trait `ExpectErrReport` with a method `expect_err_report` that works
  analogously to the
  [expect_err](https://doc.rust-lang.org/std/result/enum.Result.html#method.expect_err)
  and
  [expect_none](https://doc.rust-lang.org/std/option/enum.Option.html#method.expect_none)
  methods on the Result and Option types, respectively, except it invokes the
  [fail](https://docs.rs/concordium-std/0.3.1/concordium_std/macro.fail.html)
  macro instead of panic.

  The trait is implemented for
  [Result](https://doc.rust-lang.org/std/result/enum.Result.html) and
  [Option](https://doc.rust-lang.org/stable/std/option/enum.Option.html) types.

### Changed

### Fixed<|MERGE_RESOLUTION|>--- conflicted
+++ resolved
@@ -1,22 +1,16 @@
 # Changelog
 
 - Change SchemaType implementation for cryptographic primitives to ByteArray, meaning that the primitives(e.g., hashes and signatures) are now supplied as hex strings in JSON.
-<<<<<<< HEAD
-- Add rollback functionality to the `TestHost`.
-  - Add a function `TestHost::with_rollback` for calling receive functions,
-    which rolls back the host and state if the receive function returns an
-    error.
-  - Add a `StateClone` trait.
-    - The `TestHost` requires the `State` to implement `StateClone` (breaking
-      change).
-    - `StateClone` is implements for all `Clone` types, and can be derived
-      similarly to `DeserialWithState`.
-  - Add function `get_cursor_position` to `HasStateEntry`
-=======
 - Add `Seek` requirement for `HasParameter`.
 - Implement `Seek` for `ExternParameter`.
 - Add wrapper type `TestParameterCursor` instead of exposing `Cursor` directly, when using `TestContext`. This is changing the type returned by `parameter_cursor` for `TestContext`, but provides the same interface.
->>>>>>> 207bc11e
+- Add rollback functionality to the `TestHost`.
+  - Add a function `TestHost::with_rollback` for calling receive functions,
+    which rolls back the host and state if the receive function returns an error.
+  - Add a `StateClone` trait.
+    - The `TestHost` requires the `State` to implement `StateClone` (breaking change).
+    - `StateClone` is implements for all `Clone` types, and can be derived similarly to `DeserialWithState`.
+  - Add function `get_cursor_position` to `HasStateEntry`
 
 ## concordium-std 3.0.0 (2022-05-17)
 - Remove support for v0 smart contracts and add support for v1:
