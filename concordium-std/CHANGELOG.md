--- conflicted
+++ resolved
@@ -2,16 +2,14 @@
 
 ## Unreleased changes
 
-<<<<<<< HEAD
 - Add support for querying the module reference and contract name of an instance,
   via the `HasHost::contract_module_reference` and `HasHost::contract_name` functions.
   These are only available from protocol version 7, and as such are guarded by the
   `p7` feature flag.
-=======
+
 ## concordium-std 10.0.0 (2024-02-22)
 
 - Remove the feature `wee_alloc` and replace it with `bump_alloc`, which enables a small and simple global allocator that can only be used in Wasm.
->>>>>>> 7fe0dafb
 
 ## concordium-std 9.0.2 (2024-02-07)
 
