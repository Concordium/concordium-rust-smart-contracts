--- conflicted
+++ resolved
@@ -2,12 +2,9 @@
 
 ## Unreleased changes
 
-<<<<<<< HEAD
-- Add the feature `bump_alloc`, which enables a small and simple global allocator. Can only be used in Wasm.
-=======
 - Make the `concordium_dbg!` and related macros also usable with the full syntax
   that `println!` supports.
->>>>>>> 86511efa
+- Add the feature `bump_alloc`, which enables a small and simple global allocator. Can only be used in Wasm.
 
 ## concordium-std 9.0.1 (2024-01-26)
 
