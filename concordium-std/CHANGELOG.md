--- conflicted
+++ resolved
@@ -1,10 +1,8 @@
 # Changelog
 
-<<<<<<< HEAD
-## unpublished changes
+## Unreleased changes
+
 - When `concordium-quickcheck` is enabled: enables the `#[concordium_quickcheck]` macro and re-exports a quickcheck function.
-=======
-## Unreleased changes
 
 ## concordium-std 4.0.0 (2022-08-24)
 
@@ -25,7 +23,6 @@
 - Make using policies more ergonomic
   - Add `attributes` method to `HasPolicy` that gives an iterator over `(AttributeTag, AttributeValue)`.
   - Change `OwnedPolicy` to use `AttributeValue` instead of `OwnedAttributeValue` (breaking change)
->>>>>>> d88a2f3b
 
 ## concordium-std 3.0.0 (2022-05-17)
 - Remove support for v0 smart contracts and add support for v1:
