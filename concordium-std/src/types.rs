use crate::{cell::UnsafeCell, marker::PhantomData, num::NonZeroU32, HasStateApi, Serial, Vec};

#[derive(Debug)]
/// A high-level map based on the low-level key-value store, which is the
/// interface provided by the chain.
///
/// In most situations, this collection should be preferred over
/// [`BTreeMap`][btm] and [`HashMap`][hm] since it will be more efficient to
/// lookup and update since costs to lookup and update will grow very slowly
/// with the size of the collection. In contrast, using [`BTreeMap`][btm] and
/// [`HashMap`][hm] almost always entails their serialization, which is linear
/// in the size of the collection.
///
/// The cost of updates to the map are dependent on the length of `K` (in bytes)
/// and the size of the data stored (`V`). Short keys are therefore ideal.
///
/// New maps can be constructed using the
/// [`new_map`][StateBuilder::new_map] method on the [`StateBuilder`].
///
///
/// ```
/// # use concordium_std::*;
/// # use concordium_std::test_infrastructure::*;
/// # let mut state_builder = TestStateBuilder::new();
/// /// In an init method:
/// let mut map1 = state_builder.new_map();
/// # map1.insert(0u8, 1u8); // Specifies type of map.
///
/// # let mut host = TestHost::new((), state_builder);
/// /// In a receive method:
/// let mut map2 = host.state_builder().new_map();
/// # map2.insert(0u16, 1u16);
/// ```
///
/// ## Type parameters
///
/// The map `StateMap<K, V, S>` is parametrized by the type of _keys_ `K`, the
/// type of _values_ `V` and the type of the low-level state `S`. In line with
/// other Rust collections, e.g., [`BTreeMap`][btm] and [`HashMap`][hm]
/// constructing the statemap via [`new_map`](StateBuilder::new_map) does not
/// require anything specific from `K` and `V`. However most operations do
/// require that `K` is serializable and `V` can be stored and loaded in the
/// context of the low-level state `S`.
///
/// This concretely means that `K` must implement
/// [`Serialize`](crate::Serialize) and `V` has to implement
/// [`Serial`](crate::Serial) and
/// [`DeserialWithState<S>`](crate::DeserialWithState). In practice, this means
/// that keys must be _flat_, meaning that it cannot have any references to the
/// low-level state. This is almost all types, except [`StateBox`], [`StateMap`]
/// and [`StateSet`] and types containing these.
///
/// However values may contain references to the low-level state, in particular
/// maps may be nested.
///
/// ### Low-level state `S`
///
/// The type parameter `S` is extra compared to usual Rust collections. As
/// mentioned above it specifies the [low-level state
/// implementation](crate::HasStateApi). This library provides two such
/// implementations. The "external" one, which is the implementation supported
/// by external host functions provided by the chain, and a
/// [test](crate::test_infrastructure::TestStateApi) one. The latter one is
/// useful for testing since it provides an implementation that is easier to
/// construct, execute, and inspect during unit testing.
///
/// In user code this type parameter should generally be treated as boilerplate,
/// and contract entrypoints should always be stated in terms of a generic type
/// `S` that implements [HasStateApi](crate::HasStateApi)
///
/// #### Example
/// ```rust
/// # use concordium_std::*;
/// #[derive(Serial, DeserialWithState)]
/// #[concordium(state_parameter = "S")]
/// struct MyState<S: HasStateApi> {
///     inner: StateMap<u64, u64, S>,
/// }
/// #[init(contract = "mycontract")]
/// fn contract_init<S: HasStateApi>(
///     _ctx: &impl HasInitContext,
///     state_builder: &mut StateBuilder<S>,
/// ) -> InitResult<MyState<S>> {
///     Ok(MyState {
///         inner: state_builder.new_map(),
///     })
/// }
///
/// #[receive(contract = "mycontract", name = "receive", return_value = "Option<u64>")]
/// fn contract_receive<S: HasStateApi>(
///     _ctx: &impl HasReceiveContext,
///     host: &impl HasHost<MyState<S>, StateApiType = S>, // the same low-level state must be propagated throughout
/// ) -> ReceiveResult<Option<u64>> {
///     let state = host.state();
///     Ok(state.inner.get(&0).map(|v| *v))
/// }
/// ```
///
/// ## **Caution**
///
/// `StateMap`s must be explicitly deleted when they are no longer needed,
/// otherwise they will remain in the contract's state, albeit unreachable.
///
/// ```no_run
/// # use concordium_std::*;
/// struct MyState<S: HasStateApi> {
///     inner: StateMap<u64, u64, S>,
/// }
/// fn incorrect_replace<S: HasStateApi>(
///     state_builder: &mut StateBuilder<S>,
///     state: &mut MyState<S>,
/// ) {
///     // The following is incorrect. The old value of `inner` is not properly deleted.
///     // from the state.
///     state.inner = state_builder.new_map(); // ⚠️
/// }
/// ```
/// Instead, either the map should be [cleared](StateMap::clear) or
/// explicitly deleted.
///
/// ```no_run
/// # use concordium_std::*;
/// # struct MyState<S: HasStateApi> {
/// #    inner: StateMap<u64, u64, S>
/// # }
/// fn correct_replace<S: HasStateApi>(
///     state_builder: &mut StateBuilder<S>,
///     state: &mut MyState<S>,
/// ) {
///     state.inner.clear_flat();
/// }
/// ```
/// Or alternatively
/// ```no_run
/// # use concordium_std::*;
/// # struct MyState<S: HasStateApi> {
/// #    inner: StateMap<u64, u64, S>
/// # }
/// fn correct_replace<S: HasStateApi>(
///     state_builder: &mut StateBuilder<S>,
///     state: &mut MyState<S>,
/// ) {
///     let old_map = mem::replace(&mut state.inner, state_builder.new_map());
///     old_map.delete()
/// }
/// ```
///
/// [hm]: crate::collections::HashMap
/// [btm]: crate::collections::BTreeMap
pub struct StateMap<K, V, S> {
    pub(crate) _marker_key:   PhantomData<K>,
    pub(crate) _marker_value: PhantomData<V>,
    pub(crate) prefix:        StateItemPrefix,
    pub(crate) state_api:     S,
}

#[derive(Debug)]
/// An iterator over the entries of a [`StateMap`].
///
/// Ordered by `K` serialized to bytes.
///
/// This `struct` is created by the [`iter`][StateMap::iter] method on
/// [`StateMap`]. See its documentation for more.
pub struct StateMapIter<'a, K, V, S: HasStateApi> {
    pub(crate) state_iter:       Option<S::IterType>,
    pub(crate) state_api:        S,
    pub(crate) _lifetime_marker: PhantomData<&'a (K, V)>,
}

#[derive(Debug)]
/// A mutable iterator over the entries of a [`StateMap`].
///
/// Ordered lexicographically by `K` via its serialization.
///
/// This `struct` is created by the [`iter_mut`][StateMap::iter_mut] method on
/// [`StateMap`]. See its documentation for more.
pub struct StateMapIterMut<'a, K, V, S: HasStateApi> {
    pub(crate) state_iter:       Option<S::IterType>,
    pub(crate) state_api:        S,
    pub(crate) _lifetime_marker: PhantomData<&'a mut (K, V)>,
}

#[derive(Debug)]
/// A high-level set of _flat_ values based on the low-level key-value store,
/// which is the interface provided by the chain.
///
/// In most situations, this collection should be preferred over
/// [`BTreeSet`][bts] and [`HashSet`][hs] since it will be more efficient to
/// lookup and update since costs to lookup and update will grow very slowly
/// with the size of the collection. In contrast, using [`BTreeSet`][bts] and
/// [`HashSet`][hs] almost always entails their serialization, which is linear
/// in the size of the collection.
///
/// The cost of updates to the set are dependent on the serialized size of the
/// value `T`.
///
/// New sets can be constructed using the
/// [`new_set`][StateBuilder::new_set] method on the [`StateBuilder`].
///
/// ## Type parameters
///
/// The set `StateSet<T, S>` is parametrized by the type of _values_ `T`, and
/// the type of the low-level state `S`. In line with other Rust collections,
/// e.g., [`BTreeSet`][bts] and [`HashSet`][hs] constructing the stateset via
/// [`new_set`](StateBuilder::new_set) does not require anything specific from
/// `T`. However most operations do require that `T` implements
/// [`Serialize`](crate::Serialize).
///
/// Since `StateSet<T, S>` itself **does not** implement
/// [`Serialize`](crate::Serialize) **sets cannot be nested**. If this is really
/// required then a custom solution should be devised using the operations on
/// `S` (see [HasStateApi](crate::HasStateApi)).
///
/// ### Low-level state `S`
///
/// The type parameter `S` is extra compared to usual Rust collections. As
/// mentioned above it specifies the [low-level state
/// implementation](crate::HasStateApi). This library provides two such
/// implementations. The "external" one, which is the implementation supported
/// by external host functions provided by the chain, and a
/// [test](crate::test_infrastructure::TestStateApi) one. The latter one is
/// useful for testing since it provides an implementation that is easier to
/// construct, execute, and inspect during unit testing.
///
/// In user code this type parameter should generally be treated as boilerplate,
/// and contract entrypoints should always be stated in terms of a generic type
/// `S` that implements [HasStateApi](crate::HasStateApi)
///
/// #### Example
/// ```rust
/// # use concordium_std::*;
/// #[derive(Serial, DeserialWithState)]
/// #[concordium(state_parameter = "S")]
/// struct MyState<S: HasStateApi> {
///     inner: StateSet<u64, S>,
/// }
/// #[init(contract = "mycontract")]
/// fn contract_init<S: HasStateApi>(
///     _ctx: &impl HasInitContext,
///     state_builder: &mut StateBuilder<S>,
/// ) -> InitResult<MyState<S>> {
///     Ok(MyState {
///         inner: state_builder.new_set(),
///     })
/// }
///
/// #[receive(contract = "mycontract", name = "receive", return_value = "bool")]
/// fn contract_receive<S: HasStateApi>(
///     _ctx: &impl HasReceiveContext,
///     host: &impl HasHost<MyState<S>, StateApiType = S>, // the same low-level state must be propagated throughout
/// ) -> ReceiveResult<bool> {
///     let state = host.state();
///     Ok(state.inner.contains(&0))
/// }
/// ```
///
/// ## **Caution**
///
/// `StateSet`s must be explicitly deleted when they are no longer needed,
/// otherwise they will remain in the contract's state, albeit unreachable.
///
/// ```no_run
/// # use concordium_std::*;
/// struct MyState<S: HasStateApi> {
///     inner: StateSet<u64, S>,
/// }
/// fn incorrect_replace<S: HasStateApi>(
///     state_builder: &mut StateBuilder<S>,
///     state: &mut MyState<S>,
/// ) {
///     // The following is incorrect. The old value of `inner` is not properly deleted.
///     // from the state.
///     state.inner = state_builder.new_set(); // ⚠️
/// }
/// ```
/// Instead, either the set should be [cleared](StateSet::clear) or
/// explicitly deleted.
///
/// ```no_run
/// # use concordium_std::*;
/// # struct MyState<S: HasStateApi> {
/// #    inner: StateSet<u64, S>
/// # }
/// fn correct_replace<S: HasStateApi>(
///     state_builder: &mut StateBuilder<S>,
///     state: &mut MyState<S>,
/// ) {
///     state.inner.clear();
/// }
/// ```
/// Or alternatively
/// ```no_run
/// # use concordium_std::*;
/// # struct MyState<S: HasStateApi> {
/// #    inner: StateSet<u64, S>
/// # }
/// fn correct_replace<S: HasStateApi>(
///     state_builder: &mut StateBuilder<S>,
///     state: &mut MyState<S>,
/// ) {
///     let old_set = mem::replace(&mut state.inner, state_builder.new_set());
///     old_set.delete()
/// }
/// ```
///
/// [hs]: crate::collections::HashSet
/// [bts]: crate::collections::BTreeSet
pub struct StateSet<T, S> {
    pub(crate) _marker:   PhantomData<T>,
    pub(crate) prefix:    StateItemPrefix,
    pub(crate) state_api: S,
}

/// An iterator over the entries of a [`StateMap`].
///
/// Ordered by `T` serialized to bytes.
///
/// This `struct` is created by the [`iter`][StateSet::iter] method on
/// [`StateSet`]. See its documentation for more.
pub struct StateSetIter<'a, T, S: HasStateApi> {
    pub(crate) state_iter:       Option<S::IterType>,
    pub(crate) state_api:        S,
    pub(crate) _marker_lifetime: PhantomData<&'a T>,
}

#[derive(Debug)]
/// A pointer type for data in the state.
///
/// The actual data is lazily loaded and thereafter cached in memory.
///
/// Due to its laziness, a [`StateBox`] can be used to defer loading of data in
/// your state. This is useful when part of your state isn't used in every
/// receive method.
///
/// The type parameter `T` is the type stored in the box. The type parameter `S`
/// is the state.
pub struct StateBox<T: Serial, S: HasStateApi> {
    pub(crate) state_api: S,
    pub(crate) inner:     UnsafeCell<StateBoxInner<T, S>>,
}

pub(crate) enum StateBoxInner<T, S: HasStateApi> {
    /// Value is loaded in memory, and we have a backing entry.
    Loaded {
        entry:    S::EntryType,
        modified: bool,
        value:    T,
    },
    /// We only have the memory location at which the value is stored.
    Reference {
        prefix: StateItemPrefix,
    },
}

#[derive(Debug)]
/// The [`StateRef`] behaves akin the type `&'a V`, except that it is not
/// copyable. It should be used as [MutexGuard](std::sync::MutexGuard) or
/// similar types which guard access to a resource.
///
/// The type implements [`Deref`][crate::ops::Deref] to `V`, and that is the
/// intended, and only, way to use it.
pub struct StateRef<'a, V> {
    pub(crate) value:            V,
    pub(crate) _marker_lifetime: PhantomData<&'a V>,
}

impl<'a, V> StateRef<'a, V> {
    #[inline(always)]
    pub(crate) fn new(value: V) -> Self {
        Self {
            value,
            _marker_lifetime: PhantomData,
        }
    }
}

impl<'a, V> crate::ops::Deref for StateRef<'a, V> {
    type Target = V;

    #[inline(always)]
    fn deref(&self) -> &Self::Target { &self.value }
}

#[derive(Debug)]
/// The [`StateRefMut<_, V, _>`] behaves like `&mut V`, by analogy with other
/// standard library RAII guards like [`RefMut`](std::cell::RefMut).
/// The type implements [`DerefMut`](crate::ops::DerefMut) which allows the
/// value to be mutated. Additionally, the [`Drop`](Drop) implementation ensures
/// that the value is properly stored in the contract state maintained by the
/// node.
pub struct StateRefMut<'a, V: Serial, S: HasStateApi> {
    pub(crate) entry:            UnsafeCell<S::EntryType>,
    pub(crate) state_api:        S,
    pub(crate) lazy_value:       UnsafeCell<Option<V>>,
    pub(crate) _marker_lifetime: PhantomData<&'a mut V>,
}

impl<'a, V: Serial, S: HasStateApi> StateRefMut<'a, V, S> {
    #[inline(always)]
    pub(crate) fn new(entry: S::EntryType, state_api: S) -> Self {
        Self {
            entry: UnsafeCell::new(entry),
            state_api,
            lazy_value: UnsafeCell::new(None),
            _marker_lifetime: PhantomData,
        }
    }
}

#[derive(Debug)]
#[repr(transparent)]
/// An iterator over a part of the state. Its implementation is supported by
/// host calls.
#[doc(hidden)]
pub struct ExternStateIter {
    pub(crate) iterator_id: StateIteratorId,
}

pub(crate) type StateEntryId = u64;
pub(crate) type StateIteratorId = u64;
pub(crate) type StateItemPrefix = [u8; 8];
/// Type of keys that index into the contract state.
pub type Key = Vec<u8>;

/// Represents the data in a node in the state trie.
pub struct StateEntry {
    pub(crate) state_entry_id:   StateEntryId,
    pub(crate) key:              Key,
    pub(crate) current_position: u32,
}

/// A view into a vacant entry in a [`HasStateApi`][`crate::HasStateApi`] type.
/// It is part of the [`EntryRaw`] enum.
///
/// Differs from [`VacantEntry`] in that this has access to the raw bytes stored
/// in the state via a [`HasStateEntry`][crate::HasStateEntry] type.
pub struct VacantEntryRaw<S> {
    pub(crate) key:       Key,
    pub(crate) state_api: S,
}

#[repr(transparent)]
/// A view into an occupied entry in a [`HasStateApi`][`crate::HasStateApi`]
/// type. It is part of the [`EntryRaw`] enum.
///
/// Differs from [`OccupiedEntry`] in that this has access to the raw bytes
/// stored in the state via a [`HasStateEntry`][crate::HasStateEntry] type.
pub struct OccupiedEntryRaw<StateApi: HasStateApi> {
    pub(crate) state_entry: StateApi::EntryType,
}

/// A view into a single entry in a [`HasStateApi`][`crate::HasStateApi`] type,
/// which may either be vacant or occupied.
///
/// This `enum` is constructed from the [`entry`][crate::HasStateApi::entry]
/// method on a [`HasStateApi`][crate::HasStateApi] type.
pub enum EntryRaw<StateApi: HasStateApi> {
    Vacant(VacantEntryRaw<StateApi>),
    Occupied(OccupiedEntryRaw<StateApi>),
}

/// A view into a vacant entry in a [`StateMap`]. It is
/// part of the [`Entry`] enum.
///
/// Differs from [`VacantEntryRaw`] in that this automatically handles
/// serialization.
pub struct VacantEntry<'a, K, V, S> {
    pub(crate) key:              K,
    pub(crate) key_bytes:        Vec<u8>,
    pub(crate) state_api:        S,
    pub(crate) _lifetime_marker: PhantomData<&'a mut (K, V)>,
}

/// A view into an occupied entry in a [`StateMap`]. It can be obtained via the
/// [`StateMap::entry`] method. This allows looking up or modifying the value at
/// a give key in-place.
///
/// The type implements [`DerefMut`](crate::ops::DerefMut) which allows the
/// value to be mutated. The [`Drop`](Drop) implementation ensures
/// that the value is properly stored in the contract state maintained by the
/// node.
///
/// This differs from [`OccupiedEntryRaw`] in that this automatically handles
/// serialization and provides convenience methods for modifying the value via
/// the [`DerefMut`](crate::ops::DerefMut) implementation.
pub struct OccupiedEntry<'a, K, V: Serial, S: HasStateApi> {
    pub(crate) key:              K,
    pub(crate) value:            V,
    /// Indicates whether the value should be stored by the drop implementation.
    /// This is set when deref_mut method is called only, since that is when we
    /// **might** implicitly mutate the value.
    pub(crate) modified:         bool,
    pub(crate) state_entry:      S::EntryType,
    pub(crate) _lifetime_marker: PhantomData<&'a mut (K, V)>,
}

impl<'a, K, V: Serial, S: HasStateApi> crate::ops::Deref for OccupiedEntry<'a, K, V, S> {
    type Target = V;

    #[inline(always)]
    fn deref(&self) -> &Self::Target { &self.value }
}

impl<'a, K, V: Serial, S: HasStateApi> crate::ops::DerefMut for OccupiedEntry<'a, K, V, S> {
    #[inline(always)]
    fn deref_mut(&mut self) -> &mut Self::Target {
        self.modified = true;
        &mut self.value
    }
}

impl<'a, K, V: Serial, S: HasStateApi> Drop for OccupiedEntry<'a, K, V, S> {
    #[inline(always)]
    fn drop(&mut self) {
        if self.modified {
            self.store_value()
        }
    }
}

/// A view into a single entry in a [`StateMap`], which
/// may either be vacant or occupied.
///
/// This `enum` is constructed from the [`entry`][StateMap::entry] method
/// on a [`StateMap`] type.
pub enum Entry<'a, K, V: Serial, S: HasStateApi> {
    Vacant(VacantEntry<'a, K, V, S>),
    Occupied(OccupiedEntry<'a, K, V, S>),
}

#[derive(Default)]
/// A type representing the parameter to init and receive methods.
<<<<<<< HEAD
pub struct ExternParameter {
=======
/// Its trait implementations are backed by host functions.
#[doc(hidden)]
pub struct ExternParameter {
    pub(crate) current_position: u32,
}

/// A type representing the return value of contract invocation.
/// A contract invocation **may** return a value. It is returned in the
/// following cases
/// - an entrypoint of a V1 contract was invoked and the invocation succeeded
/// - an entrypoint of a V1 contract was invoked and the invocation failed due
///   to a [CallContractError::LogicReject]
///
/// In all other cases there is no response.
///
/// This type is designed to be used via its [Read](crate::Read) and
/// [HasCallResponse](crate::HasCallResponse) traits.
#[derive(Debug)]
#[doc(hidden)]
pub struct ExternCallResponse {
    /// The index of the call response.
    pub(crate) i:                NonZeroU32,
    pub(crate) current_position: u32,
}

impl ExternCallResponse {
    #[inline(always)]
    /// Construct a new call response with the given index,
    /// and starting position set to 0.
    pub(crate) fn new(i: NonZeroU32) -> Self {
        Self {
            i,
            current_position: 0,
        }
    }
}

/// A type representing the return value of contract init or receive method.
/// The intention is that this type is manipulated using methods of the
/// [Write](crate::Write) trait. In particular it can be used as a sink to
/// serialize values into.
pub struct ExternReturnValue {
>>>>>>> b26f1967
    pub(crate) current_position: u32,
}

#[repr(i32)]
#[derive(Debug, Clone, Copy)]
/// Errors that may occur when invoking a contract entrypoint.
pub enum CallContractError<ReturnValueType> {
    /// Amount that was to be transferred is not available to the sender.
    AmountTooLarge,
    /// Owner account of the smart contract that is being invoked does not
    /// exist. This variant should in principle not happen, but is here for
    /// completeness.
    MissingAccount,
    /// Contract that is to be invoked does not exist.
    MissingContract,
    /// The contract to be invoked exists, but the entrypoint that was named
    /// does not.
    MissingEntrypoint,
    /// Sending a message to the V0 contract failed.
    MessageFailed,
    /// Contract that was called rejected with the given reason.
    LogicReject {
        reason:       i32,
        return_value: ReturnValueType,
    },
    /// Execution of a contract call triggered a runtime error.
    Trap,
}

#[repr(i32)]
#[derive(Debug, Clone)]
/// Errors that may occur when transferring CCD to an account.
pub enum TransferError {
    /// Amount that was to be transferred is not available to the sender.
    AmountTooLarge,
    /// Account that is to be transferred to does not exist.
    MissingAccount,
}

/// A wrapper around [Result] that fixes the error variant to
/// [CallContractError], and the result to `(bool, Option<A>)`.
/// If the result is `Ok` then the boolean indicates whether the state was
/// modified or not, and the second item is the actual return value, which is
/// present (i.e., [`Some`]) if and only if a `V1` contract was invoked.
pub type CallContractResult<A> = Result<(bool, Option<A>), CallContractError<A>>;

/// A wrapper around [Result] that fixes the error variant to
/// [CallContractError], and the result to [`Option<A>`](Option)
/// If the result is `Ok` then the value is [`None`] if a `V0` contract was
/// invoked, and a return value returned by a `V1` contract otherwise.
pub type ReadOnlyCallContractResult<A> = Result<Option<A>, CallContractError<A>>;

/// A wrapper around [Result] that fixes the error variant to [TransferError]
/// and result to [()](https://doc.rust-lang.org/std/primitive.unit.html).
pub type TransferResult = Result<(), TransferError>;

/// A type representing the attributes, lazily acquired from the host.
#[derive(Default)]
pub struct AttributesCursor {
    /// Current position of the cursor, starting from 0.
    /// Note that this is only for the variable attributes.
    /// `created_at` and `valid_to` will require.
    pub(crate) current_position: u32,
    /// The number of remaining items in the policy.
    pub(crate) remaining_items:  u16,
}

/// A type representing the logger.
#[derive(Default)]
pub struct Logger {
    pub(crate) _private: (),
}

/// Errors that can occur during logging.
#[derive(Debug, Copy, Clone, Eq, PartialEq)]
#[repr(u8)]
pub enum LogError {
    /// The log is full.
    Full,
    /// The message to log was malformed (e.g., too long)
    Malformed,
}

/// Error triggered when a non-zero amount of CCD is sent to a contract
/// init or receive function that is not marked as `payable`.
#[derive(Clone, Copy, Debug)]
pub struct NotPayableError;

/// An error message, signalling rejection of a smart contract invocation.
/// The client will see the error code as a reject reason; if a schema is
/// provided, the error message corresponding to the error code will be
/// displayed. The valid range for an error code is from i32::MIN to -1.
/// A return value can also be provided.
#[derive(Eq, PartialEq, Debug)]
pub struct Reject {
    pub error_code:   crate::num::NonZeroI32,
    pub return_value: Option<Vec<u8>>,
}

impl From<crate::num::NonZeroI32> for Reject {
    #[inline(always)]
    fn from(error_code: crate::num::NonZeroI32) -> Self {
        Self {
            error_code,
            return_value: None,
        }
    }
}

/// Default error is i32::MIN.
impl Default for Reject {
    #[inline(always)]
    fn default() -> Self {
        Self {
            error_code:   unsafe { crate::num::NonZeroI32::new_unchecked(i32::MIN) },
            return_value: None,
        }
    }
}

impl Reject {
    /// This returns `None` for all values >= 0 and `Some` otherwise.
    pub fn new(x: i32) -> Option<Self> {
        if x < 0 {
            let error_code = unsafe { crate::num::NonZeroI32::new_unchecked(x) };
            Some(Reject {
                error_code,
                return_value: None,
            })
        } else {
            None
        }
    }
}

// Macros for failing a contract function

/// The `bail` macro can be used for cleaner error handling. If the function has
/// result type `Result` invoking `bail` will terminate execution early with an
/// error.
/// If an argument is supplied, this will be used as the error, otherwise it
/// requires the type `E` in `Result<_, E>` to implement the `Default` trait.
#[macro_export]
macro_rules! bail {
    () => {{
        return Err(Default::default());
    }};
    ($arg:expr) => {{
        // format_err!-like formatting
        // logs are only retained in case of rejection when testing.
        return Err($arg);
    }};
}

/// The `ensure` macro can be used for cleaner error handling. It is analogous
/// to `assert`, but instead of panicking it uses `bail` to terminate execution
/// of the function early.
#[macro_export]
macro_rules! ensure {
    ($p:expr) => {
        if !$p {
            $crate::bail!();
        }
    };
    ($p:expr, $arg:expr) => {{
        if !$p {
            $crate::bail!($arg);
        }
    }};
}

/// ## Variants of `ensure` for ease of use in certain contexts.
/// Ensure the first two arguments are equal, using `bail` otherwise.
#[macro_export]
macro_rules! ensure_eq {
    ($l:expr, $r:expr) => {
        $crate::ensure!($l == $r)
    };
    ($l:expr, $r:expr, $arg:expr) => {
        $crate::ensure!($l == $r, $arg)
    };
}

#[macro_export]
/// Ensure the first two arguments are __not__ equal, using `bail` otherwise.
macro_rules! ensure_ne {
    ($l:expr, $r:expr) => {
        $crate::ensure!($l != $r)
    };
    ($l:expr, $r:expr, $arg:expr) => {
        $crate::ensure!($l != $r, $arg)
    };
}

// Macros for failing a test

/// The `fail` macro is used for testing as a substitute for the panic macro.
/// It reports back error information to the host.
/// Used only in testing.
#[cfg(feature = "std")]
#[macro_export]
macro_rules! fail {
    () => {
        {
            $crate::test_infrastructure::report_error("", file!(), line!(), column!());
            panic!()
        }
    };
    ($($arg:tt),+) => {
        {
            let msg = format!($($arg),+);
            $crate::test_infrastructure::report_error(&msg, file!(), line!(), column!());
            panic!("{}", msg)
        }
    };
}

/// The `fail` macro is used for testing as a substitute for the panic macro.
/// It reports back error information to the host.
/// Used only in testing.
#[cfg(not(feature = "std"))]
#[macro_export]
macro_rules! fail {
    () => {
        {
            $crate::test_infrastructure::report_error("", file!(), line!(), column!());
            panic!()
        }
    };
    ($($arg:tt),+) => {
        {
            let msg = &$crate::alloc::format!($($arg),+);
            $crate::test_infrastructure::report_error(&msg, file!(), line!(), column!());
            panic!("{}", msg)
        }
    };
}

/// The `claim` macro is used for testing as a substitute for the assert macro.
/// It checks the condition and if false it reports back an error.
/// Used only in testing.
#[macro_export]
macro_rules! claim {
    ($cond:expr) => {
        if !$cond {
            $crate::fail!()
        }
    };
    ($cond:expr,) => {
        if !$cond {
            $crate::fail!()
        }
    };
    ($cond:expr, $($arg:tt),+) => {
        if !$cond {
            $crate::fail!($($arg),+)
        }
    };
}

/// Ensure the first two arguments are equal, just like `assert_eq!`, otherwise
/// reports an error. Used only in testing.
#[macro_export]
macro_rules! claim_eq {
    ($left:expr, $right:expr $(,)?) => {
        // Use match to ensure that the values are only evaluated once,
        // and to ensure that type inference works correctly when printing.
        match (&$left, &$right) {
            (left_val, right_val) => {
                if !(*left_val == *right_val) {
                    $crate::fail!("left and right are not equal\nleft: {:?}\nright: {:?}\n", left_val, right_val);
                }
            }
        }
    };
    ($left:expr, $right:expr, $($arg:tt),+) => {
        $crate::claim!($left == $right, $($arg),+)
    };
}

/// Ensure the first two arguments are *not* equal, just like `assert_ne!`,
/// otherwise reports an error.
/// Used only in testing.
#[macro_export]
macro_rules! claim_ne {
    ($left:expr, $right:expr $(,)?) => {
        // Use match to ensure that the values are only evaluated once,
        // and to ensure that type inference works correctly when printing.
        match (&$left, &$right) {
            (left_val, right_val) => {
                if *left_val == *right_val {
                    $crate::fail!("left and right are equal\nleft: {:?}\nright: {:?}\n", left_val, right_val);
                }
            }
        }
    };
    ($left:expr, $right:expr, $($arg:tt),+) => {
        $crate::claim!($left != $right, $($arg),+)
    };
}

/// The expected return type of the receive method of a smart contract.
///
/// Optionally, to define a custom type for error instead of using
/// Reject, allowing to track the reason for rejection, *but only in unit
/// tests*.
///
/// See also the documentation for [bail!](macro.bail.html) for how to use
/// custom error types.
///
/// # Example
/// Defining a custom error type that implements [`Reject`].
/// ```no_run
/// # use concordium_std::*;
/// #[derive(Reject)]
/// enum MyCustomError {
///     SomeError,
/// }
///
/// #[receive(contract = "mycontract", name = "receive")]
/// fn contract_receive<S: HasStateApi>(
///     _ctx: &impl HasReceiveContext,
///     _host: &impl HasHost<(), StateApiType = S>,
/// ) -> Result<(), MyCustomError> {
///     Err(MyCustomError::SomeError)
/// }
/// ```
pub type ReceiveResult<A> = Result<A, Reject>;

/// The expected return type of the init method of the smart contract,
/// parametrized by the state type of the smart contract.
///
/// Optionally, to define a custom type for error instead of using Reject,
/// allowing the track the reason for rejection, *but only in unit tests*.
///
/// See also the documentation for [bail!](macro.bail.html) for how to use
/// custom error types.
///
/// # Example
/// Defining a custom error type
/// ```no_run
/// # use concordium_std::*;
/// #[derive(Reject)]
/// enum MyCustomError {
///     SomeError,
/// }
///
/// #[init(contract = "mycontract")]
/// fn contract_init<S: HasStateApi>(
///     _ctx: &impl HasInitContext,
///     _state_builder: &mut StateBuilder<S>,
/// ) -> Result<(), MyCustomError> {
///     Err(MyCustomError::SomeError)
/// }
/// ```
pub type InitResult<S> = Result<S, Reject>;

/// Operations backed by host functions for the high-level interface.
#[doc(hidden)]
pub struct ExternHost<State> {
    pub state:         State,
    pub state_builder: StateBuilder<ExternStateApi>,
}

#[derive(Default)]
/// An state builder that allows the creation of [`StateMap`], [`StateSet`], and
/// [`StateBox`]. It is parametrized by a parameter `S` that is assumed to
/// implement [`HasStateApi`].
///
/// The state_builder is designed to provide an abstraction over the contract
/// state, abstracting over the exact **keys** (keys in the sense of key-value
/// store, which is the low-level semantics of contract state) that are used
/// when storing specific values.
pub struct StateBuilder<S> {
    pub(crate) state_api: S,
}

impl<S> StateBuilder<S> {
    #[doc(hidden)]
    pub fn into_inner(self) -> S { self.state_api }
}

/// A struct for which HasCryptoPrimitives is implemented via the crypto host
/// functions.
#[doc(hidden)]
pub struct ExternCryptoPrimitives;

/// Public key for Ed25519. Must be 32 bytes long.
#[derive(Copy, Clone, Debug, PartialEq, PartialOrd, Eq, Ord)]
#[repr(transparent)]
pub struct PublicKeyEd25519(pub [u8; 32]);

/// Public key for ECDSA over Secp256k1. Must be 33 bytes long.
#[derive(Copy, Clone, Debug, PartialEq, PartialOrd, Eq, Ord)]
#[repr(transparent)]
pub struct PublicKeyEcdsaSecp256k1(pub [u8; 33]);

/// Signature for a Ed25519 message. Must be 64 bytes long.
#[derive(Copy, Clone, Debug, PartialEq, PartialOrd, Eq, Ord)]
#[repr(transparent)]
pub struct SignatureEd25519(pub [u8; 64]);

/// Signature for a ECDSA (over Secp256k1) message. Must be 64 bytes longs
/// (serialized in compressed format).
#[derive(Copy, Clone, Debug, PartialEq, PartialOrd, Eq, Ord)]
#[repr(transparent)]
pub struct SignatureEcdsaSecp256k1(pub [u8; 64]);

/// Sha2 digest with 256 bits (32 bytes).
#[derive(Copy, Clone, Debug, PartialEq, PartialOrd, Eq, Ord)]
#[repr(transparent)]
pub struct HashSha2256(pub [u8; 32]);

/// Sha3 digest with 256 bits (32 bytes).
#[derive(Copy, Clone, Debug, PartialEq, PartialOrd, Eq, Ord)]
#[repr(transparent)]
pub struct HashSha3256(pub [u8; 32]);

/// Keccak digest with 256 bits (32 bytes).
#[derive(Copy, Clone, Debug, PartialEq, PartialOrd, Eq, Ord)]
#[repr(transparent)]
pub struct HashKeccak256(pub [u8; 32]);

#[derive(Debug, Clone, Default)]
#[doc(hidden)]
pub struct ExternStateApi;

impl ExternStateApi {
    /// Open the contract state. Only one instance can be opened at the same
    /// time.
    pub fn open() -> Self { Self }
}

/// Operations backed by host functions for the low-level interface.
#[doc(hidden)]
#[derive(Default)]
pub struct ExternLowLevelHost {
    pub(crate) state_api:     ExternStateApi,
    pub(crate) state_builder: StateBuilder<ExternStateApi>,
}

/// Context backed by host functions.
#[derive(Default)]
#[doc(hidden)]
pub struct ExternContext<T: sealed::ContextType> {
    marker: crate::marker::PhantomData<T>,
}

#[doc(hidden)]
pub struct ExternChainMeta {}

#[derive(Default)]
#[doc(hidden)]
pub struct ExternInitContext;
#[derive(Default)]
#[doc(hidden)]
pub struct ExternReceiveContext;

pub(crate) mod sealed {
    use super::*;
    /// Marker trait intended to indicate which context type we have.
    /// This is deliberately a sealed trait, so that it is only implementable
    /// by types in this crate.
    pub trait ContextType {}
    impl ContextType for ExternInitContext {}
    impl ContextType for ExternReceiveContext {}
}

#[derive(Debug)]
/// The error type which is returned by methods on
/// [`HasStateApi`][`crate::HasStateApi`].
#[repr(u8)]
pub enum StateError {
    /// The subtree is locked.
    SubtreeLocked,
    /// The entry does not exist.
    EntryNotFound,
    /// The iterator does not exist.
    IteratorNotFound,
    /// The parameter does not exist.
    ParameterNotFound,
    /// The specified size is too big.
    SizeTooLarge,
    /// The iterator limit for a prefix has been reached.
    IteratorLimitForPrefixExceeded,
    /// The iterator has already been deleted.
    IteratorAlreadyDeleted,
    /// No nodes exist with the given prefix.
    SubtreeWithPrefixNotFound,
}<|MERGE_RESOLUTION|>--- conflicted
+++ resolved
@@ -530,9 +530,6 @@
 
 #[derive(Default)]
 /// A type representing the parameter to init and receive methods.
-<<<<<<< HEAD
-pub struct ExternParameter {
-=======
 /// Its trait implementations are backed by host functions.
 #[doc(hidden)]
 pub struct ExternParameter {
@@ -575,7 +572,6 @@
 /// [Write](crate::Write) trait. In particular it can be used as a sink to
 /// serialize values into.
 pub struct ExternReturnValue {
->>>>>>> b26f1967
     pub(crate) current_position: u32,
 }
 
