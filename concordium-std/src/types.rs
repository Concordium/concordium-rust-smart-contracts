use std::num::NonZeroU32;

/// A type representing the constract state bytes.
#[derive(Default)]
pub struct ContractState {
    pub(crate) current_position: u32,
}

#[derive(Default)]
/// A type representing the parameter to init and receive methods.
/// Its trait implementations are backed by host functions.
pub struct ExternParameter {
    pub(crate) current_position: u32,
}

/// A type representing the return value of contract calls.
/// This is when a contract calls another contract, it may get a return value.
pub struct CallResponse {
<<<<<<< HEAD
    /// The index of the return value
=======
    /// The index of the call response.
>>>>>>> 76de2a9b
    pub(crate) i:                NonZeroU32,
    pub(crate) current_position: u32,
}

<<<<<<< HEAD
/// A type representing the return value of contract init or receive method.
=======
/// A type representing the external output of a contract init or receive
/// method.
>>>>>>> 76de2a9b
pub struct ReturnValue {
    pub(crate) current_position: u32,
}

impl ReturnValue {
    #[inline(always)]
    pub fn open() -> Self {
        Self {
            current_position: 0,
        }
    }
}

/// A type representing the attributes, lazily acquired from the host.
#[derive(Default)]
pub struct AttributesCursor {
    /// Current position of the cursor, starting from 0.
    /// Note that this is only for the variable attributes.
    /// `created_at` and `valid_to` will require.
    pub(crate) current_position: u32,
    /// The number of remaining items in the policy.
    pub(crate) remaining_items:  u16,
}

/// A type representing the logger.
#[derive(Default)]
pub struct Logger {
    pub(crate) _private: (),
}

/// Errors that can occur during logging.
#[derive(Debug, Copy, Clone, Eq, PartialEq)]
#[repr(u8)]
pub enum LogError {
    /// The log is full.
    Full,
    /// The message to log was malformed (e.g., too long)
    Malformed,
}

/// Error triggered when a non-zero amount of CCD is sent to a contract
/// init or receive function that is not marked as `payable`.
#[derive(Clone, Copy, Debug)]
pub struct NotPayableError;

/// An error message, signalling rejection of a smart contract invocation.
/// The client will see the error code as a reject reason; if a schema is
/// provided, the error message corresponding to the error code will be
/// displayed. The valid range for an error code is from i32::MIN to  -1.
#[derive(Eq, PartialEq, Debug)]
#[repr(transparent)]
pub struct Reject {
    pub error_code: crate::num::NonZeroI32,
}

/// Default error is i32::MIN.
impl Default for Reject {
    #[inline(always)]
    fn default() -> Self {
        Self {
            error_code: unsafe { crate::num::NonZeroI32::new_unchecked(i32::MIN) },
        }
    }
}

impl Reject {
    /// This returns `None` for all values >= 0 and `Some` otherwise.
    pub fn new(x: i32) -> Option<Self> {
        if x < 0 {
            let error_code = unsafe { crate::num::NonZeroI32::new_unchecked(x) };
            Some(Reject {
                error_code,
            })
        } else {
            None
        }
    }
}

// Macros for failing a contract function

/// The `bail` macro can be used for cleaner error handling. If the function has
/// result type `Result` invoking `bail` will terminate execution early with an
/// error.
/// If an argument is supplied, this will be used as the error, otherwise it
/// requires the type `E` in `Result<_, E>` to implement the `Default` trait.
#[macro_export]
macro_rules! bail {
    () => {{
        return Err(Default::default());
    }};
    ($arg:expr) => {{
        // format_err!-like formatting
        // logs are only retained in case of rejection when testing.
        return Err($arg);
    }};
}

/// The `ensure` macro can be used for cleaner error handling. It is analogous
/// to `assert`, but instead of panicking it uses `bail` to terminate execution
/// of the function early.
#[macro_export]
macro_rules! ensure {
    ($p:expr) => {
        if !$p {
            $crate::bail!();
        }
    };
    ($p:expr, $arg:expr) => {{
        if !$p {
            $crate::bail!($arg);
        }
    }};
}

/// ## Variants of `ensure` for ease of use in certain contexts.
/// Ensure the first two arguments are equal, using `bail` otherwise.
#[macro_export]
macro_rules! ensure_eq {
    ($l:expr, $r:expr) => {
        $crate::ensure!($l == $r)
    };
    ($l:expr, $r:expr, $arg:expr) => {
        $crate::ensure!($l == $r, $arg)
    };
}

#[macro_export]
/// Ensure the first two arguments are __not__ equal, using `bail` otherwise.
macro_rules! ensure_ne {
    ($l:expr, $r:expr) => {
        $crate::ensure!($l != $r)
    };
    ($l:expr, $r:expr, $arg:expr) => {
        $crate::ensure!($l != $r, $arg)
    };
}

// Macros for failing a test

/// The `fail` macro is used for testing as a substitute for the panic macro.
/// It reports back error information to the host.
/// Used only in testing.
#[cfg(feature = "std")]
#[macro_export]
macro_rules! fail {
    () => {
        {
            $crate::test_infrastructure::report_error("", file!(), line!(), column!());
            panic!()
        }
    };
    ($($arg:tt),+) => {
        {
            let msg = format!($($arg),+);
            $crate::test_infrastructure::report_error(&msg, file!(), line!(), column!());
            panic!("{}", msg)
        }
    };
}

/// The `fail` macro is used for testing as a substitute for the panic macro.
/// It reports back error information to the host.
/// Used only in testing.
#[cfg(not(feature = "std"))]
#[macro_export]
macro_rules! fail {
    () => {
        {
            $crate::test_infrastructure::report_error("", file!(), line!(), column!());
            panic!()
        }
    };
    ($($arg:tt),+) => {
        {
            let msg = &$crate::alloc::format!($($arg),+);
            $crate::test_infrastructure::report_error(&msg, file!(), line!(), column!());
            panic!("{}", msg)
        }
    };
}

/// The `claim` macro is used for testing as a substitute for the assert macro.
/// It checks the condition and if false it reports back an error.
/// Used only in testing.
#[macro_export]
macro_rules! claim {
    ($cond:expr) => {
        if !$cond {
            $crate::fail!()
        }
    };
    ($cond:expr,) => {
        if !$cond {
            $crate::fail!()
        }
    };
    ($cond:expr, $($arg:tt),+) => {
        if !$cond {
            $crate::fail!($($arg),+)
        }
    };
}

/// Ensure the first two arguments are equal, just like `assert_eq!`, otherwise
/// reports an error. Used only in testing.
#[macro_export]
macro_rules! claim_eq {
    ($left:expr, $right:expr $(,)?) => {
        // Use match to ensure that the values are only evaluated once,
        // and to ensure that type inference works correctly when printing.
        match (&$left, &$right) {
            (left_val, right_val) => {
                if !(*left_val == *right_val) {
                    $crate::fail!("left and right are not equal\nleft: {:?}\nright: {:?}\n", left_val, right_val);
                }
            }
        }
    };
    ($left:expr, $right:expr, $($arg:tt),+) => {
        $crate::claim!($left == $right, $($arg),+)
    };
}

/// Ensure the first two arguments are *not* equal, just like `assert_ne!`,
/// otherwise reports an error.
/// Used only in testing.
#[macro_export]
macro_rules! claim_ne {
    ($left:expr, $right:expr $(,)?) => {
        // Use match to ensure that the values are only evaluated once,
        // and to ensure that type inference works correctly when printing.
        match (&$left, &$right) {
            (left_val, right_val) => {
                if *left_val == *right_val {
                    $crate::fail!("left and right are equal\nleft: {:?}\nright: {:?}\n", left_val, right_val);
                }
            }
        }
    };
    ($left:expr, $right:expr, $($arg:tt),+) => {
        $crate::claim!($left != $right, $($arg),+)
    };
}

/// The expected return type of the receive method of a smart contract.
///
/// Optionally, to define a custom type for error instead of using
/// Reject, allowing to track the reason for rejection, *but only in unit
/// tests*.
///
/// See also the documentation for [bail!](macro.bail.html) for how to use
/// custom error types.
///
/// # Example
/// Defining a custom error type
/// ```rust
/// enum MyCustomError {
///     SomeError
/// }
///
/// #[receive(contract = "mycontract", name = "receive")]
/// fn contract_receive<R: HasReceiveContext, L: HasLogger, A: HasActions>(
///     ctx: &R,
///     receive_amount: Amount,
///     logger: &mut L,
///     state: &mut State,
/// ) -> Result<A, MyCustomError> { ... }
/// ```
pub type ReceiveResult<A> = Result<A, Reject>;

/// The expected return type of the init method of the smart contract,
/// parametrized by the state type of the smart contract.
///
/// Optionally, to define a custom type for error instead of using Reject,
/// allowing the track the reason for rejection, *but only in unit tests*.
///
/// See also the documentation for [bail!](macro.bail.html) for how to use
/// custom error types.
///
/// # Example
/// Defining a custom error type
/// ```rust
/// enum MyCustomError {
///     SomeError
/// }
///
/// #[init(contract = "mycontract")]
/// fn contract_init<R: HasReceiveContext, L: HasLogger, A: HasActions>(
///     ctx: &R,
///     receive_amount: Amount,
///     logger: &mut L,
/// ) -> Result<State, MyCustomError> { ... }
/// ```
pub type InitResult<S> = Result<S, Reject>;

/// Operations based on host functions.
#[derive(Default)]
#[doc(hidden)]
pub struct ExternOperations;

/// Context backed by host functions.
#[derive(Default)]
#[doc(hidden)]
pub struct ExternContext<T: sealed::ContextType> {
    marker: crate::marker::PhantomData<T>,
}

#[doc(hidden)]
pub struct ChainMetaExtern {}

#[derive(Default)]
#[doc(hidden)]
pub struct InitContextExtern;
#[derive(Default)]
#[doc(hidden)]
pub struct ReceiveContextExtern;

pub(crate) mod sealed {
    use super::*;
    /// Marker trait intended to indicate which context type we have.
    /// This is deliberately a sealed trait, so that it is only implementable
    /// by types in this crate.
    pub trait ContextType {}
    impl ContextType for InitContextExtern {}
    impl ContextType for ReceiveContextExtern {}
}<|MERGE_RESOLUTION|>--- conflicted
+++ resolved
@@ -16,32 +16,14 @@
 /// A type representing the return value of contract calls.
 /// This is when a contract calls another contract, it may get a return value.
 pub struct CallResponse {
-<<<<<<< HEAD
-    /// The index of the return value
-=======
     /// The index of the call response.
->>>>>>> 76de2a9b
     pub(crate) i:                NonZeroU32,
     pub(crate) current_position: u32,
 }
 
-<<<<<<< HEAD
 /// A type representing the return value of contract init or receive method.
-=======
-/// A type representing the external output of a contract init or receive
-/// method.
->>>>>>> 76de2a9b
 pub struct ReturnValue {
     pub(crate) current_position: u32,
-}
-
-impl ReturnValue {
-    #[inline(always)]
-    pub fn open() -> Self {
-        Self {
-            current_position: 0,
-        }
-    }
 }
 
 /// A type representing the attributes, lazily acquired from the host.
