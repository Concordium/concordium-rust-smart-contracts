use crate::{
    boxed,
    cell::UnsafeCell,
    collections::{BTreeMap, BTreeSet},
    convert::{self, TryInto},
    fmt,
    hash::Hash,
    marker::PhantomData,
    mem, num,
    num::NonZeroU32,
    prims,
    traits::*,
    types::*,
    vec::Vec,
    String,
};
pub(crate) use concordium_contracts_common::*;
use mem::MaybeUninit;

/// Mapped to i32::MIN + 1.
impl convert::From<()> for Reject {
    #[inline(always)]
    fn from(_: ()) -> Self { unsafe { num::NonZeroI32::new_unchecked(i32::MIN + 1) }.into() }
}

/// Mapped to i32::MIN + 2.
impl convert::From<ParseError> for Reject {
    #[inline(always)]
    fn from(_: ParseError) -> Self {
        unsafe { num::NonZeroI32::new_unchecked(i32::MIN + 2) }.into()
    }
}

/// Full is mapped to i32::MIN + 3,
/// Malformed is mapped to i32::MIN + 4.
impl From<LogError> for Reject {
    #[inline(always)]
    fn from(le: LogError) -> Self {
        match le {
            LogError::Full => unsafe { crate::num::NonZeroI32::new_unchecked(i32::MIN + 3) }.into(),
            LogError::Malformed => {
                unsafe { crate::num::NonZeroI32::new_unchecked(i32::MIN + 4) }.into()
            }
        }
    }
}

/// MissingInitPrefix is mapped to i32::MIN + 5,
/// TooLong to i32::MIN + 6,
/// ContainsDot to i32::MIN + 9, and
/// InvalidCharacters to i32::MIN + 10.
impl From<NewContractNameError> for Reject {
    fn from(nre: NewContractNameError) -> Self {
        match nre {
            NewContractNameError::MissingInitPrefix => unsafe {
                crate::num::NonZeroI32::new_unchecked(i32::MIN + 5).into()
            },
            NewContractNameError::TooLong => unsafe {
                crate::num::NonZeroI32::new_unchecked(i32::MIN + 6).into()
            },
            NewContractNameError::ContainsDot => unsafe {
                crate::num::NonZeroI32::new_unchecked(i32::MIN + 9).into()
            },
            NewContractNameError::InvalidCharacters => unsafe {
                crate::num::NonZeroI32::new_unchecked(i32::MIN + 10).into()
            },
        }
    }
}

/// MissingDotSeparator is mapped to i32::MIN + 7,
/// TooLong to i32::MIN + 8, and
/// InvalidCharacters to i32::MIN + 11.
impl From<NewReceiveNameError> for Reject {
    fn from(nre: NewReceiveNameError) -> Self {
        match nre {
            NewReceiveNameError::MissingDotSeparator => unsafe {
                crate::num::NonZeroI32::new_unchecked(i32::MIN + 7).into()
            },
            NewReceiveNameError::TooLong => unsafe {
                crate::num::NonZeroI32::new_unchecked(i32::MIN + 8).into()
            },
            NewReceiveNameError::InvalidCharacters => unsafe {
                crate::num::NonZeroI32::new_unchecked(i32::MIN + 11).into()
            },
        }
    }
}

/// The error code is i32::MIN + 12.
impl From<NotPayableError> for Reject {
    #[inline(always)]
    fn from(_: NotPayableError) -> Self {
        unsafe { crate::num::NonZeroI32::new_unchecked(i32::MIN + 12) }.into()
    }
}

/// AmountTooLarge is i32::MIN + 13,
/// MissingAccount is i32::MIN + 14.
impl From<TransferError> for Reject {
    #[inline(always)]
    fn from(te: TransferError) -> Self {
        match te {
            TransferError::AmountTooLarge => unsafe {
                crate::num::NonZeroI32::new_unchecked(i32::MIN + 13).into()
            },
            TransferError::MissingAccount => unsafe {
                crate::num::NonZeroI32::new_unchecked(i32::MIN + 14).into()
            },
        }
    }
}

/// AmountTooLarge is i32::MIN + 15,
/// MissingAccount is i32::MIN + 16,
/// MissingContract is i32::MIN + 17,
/// MissingEntrypoint is i32::MIN + 18,
/// MessageFailed is i32::MIN + 19,
/// LogicReject is i32::MIN + 20,
/// Trap is i32::MIN + 21.
impl<T> From<CallContractError<T>> for Reject {
    #[inline(always)]
    fn from(cce: CallContractError<T>) -> Self {
        match cce {
            CallContractError::AmountTooLarge => unsafe {
                crate::num::NonZeroI32::new_unchecked(i32::MIN + 15).into()
            },
            CallContractError::MissingAccount => unsafe {
                crate::num::NonZeroI32::new_unchecked(i32::MIN + 16).into()
            },
            CallContractError::MissingContract => unsafe {
                crate::num::NonZeroI32::new_unchecked(i32::MIN + 17).into()
            },
            CallContractError::MissingEntrypoint => unsafe {
                crate::num::NonZeroI32::new_unchecked(i32::MIN + 18).into()
            },
            CallContractError::MessageFailed => unsafe {
                crate::num::NonZeroI32::new_unchecked(i32::MIN + 19).into()
            },
            CallContractError::LogicReject {
                ..
            } => unsafe { crate::num::NonZeroI32::new_unchecked(i32::MIN + 20).into() },
            CallContractError::Trap => unsafe {
                crate::num::NonZeroI32::new_unchecked(i32::MIN + 21).into()
            },
        }
    }
}

/// Return values are intended to be produced by writing to the
/// [ExternReturnValue] buffer, either in a high-level interface via
/// serialization, or in a low-level interface by manually using the [Write]
/// trait's interface.
impl Write for ExternReturnValue {
    type Err = ();

    fn write(&mut self, buf: &[u8]) -> Result<usize, Self::Err> {
        let len: u32 = {
            match buf.len().try_into() {
                Ok(v) => v,
                _ => return Err(()),
            }
        };
        if self.current_position.checked_add(len).is_none() {
            return Err(());
        }
        let num_bytes = unsafe { prims::write_output(buf.as_ptr(), len, self.current_position) };
        self.current_position += num_bytes; // safe because of check above that len + pos is small enough
        Ok(num_bytes as usize)
    }
}

impl ExternReturnValue {
    #[inline(always)]
    /// Create a return value cursor that starts at the beginning.
    /// Note that there is a single return value per contract invocation, so
    /// multiple calls to open will give access to writing the same return
    /// value. Thus this function should only be used once per contract
    /// invocation.
    pub fn open() -> Self {
        Self {
            current_position: 0,
        }
    }
}

impl StateEntry {
    /// Open a new state entry with its `current_position` set to `0`.
    pub(crate) fn open(state_entry_id: StateEntryId, key: Vec<u8>) -> Self {
        Self {
            state_entry_id,
            key,
            current_position: 0,
        }
    }
}

impl HasStateEntry for StateEntry {
    type Error = ();
    type StateEntryData = ();
    type StateEntryKey = ();

    #[inline(always)]
    fn move_to_start(&mut self) { self.current_position = 0; }

    #[inline(always)]
    fn size(&self) -> Result<u32, Self::Error> {
        let res = unsafe { prims::state_entry_size(self.state_entry_id) };
        match res {
            u32::MAX => Err(()),
            _ => Ok(res),
        }
    }

    fn truncate(&mut self, new_size: u32) -> Result<(), Self::Error> {
        let cur_size = self.size()?;
        if cur_size > new_size {
            self.resize(new_size)?;
        }
        Ok(())
    }

    fn get_key(&self) -> &[u8] { &self.key }

    fn resize(&mut self, new_size: u32) -> Result<(), Self::Error> {
        let res = unsafe { prims::state_entry_resize(self.state_entry_id, new_size) };
        match res {
            1 => {
                if self.current_position > new_size {
                    self.current_position = new_size;
                }
                Ok(())
            }
            _ => Err(()),
        }
    }
}

impl Seek for StateEntry {
    type Err = ();

    #[inline]
    // Make sure the inline is OK. This is a relatively big function, but once
    // specialized to one of the branches it should benefit from inlining.
    fn seek(&mut self, pos: SeekFrom) -> Result<u32, Self::Err> {
        use SeekFrom::*;
        let end = self.size()?;
        match pos {
            Start(offset) => {
                if offset <= end {
                    self.current_position = offset;
                    Ok(offset)
                } else {
                    Err(())
                }
            }
            End(delta) => {
                if delta > 0 {
                    Err(()) // cannot seek beyond the end
                } else {
                    // due to two's complement representation of values we do not have to
                    // distinguish on whether we go forward or backwards. Reinterpreting the bits
                    // and adding unsigned values is the same as subtracting the
                    // absolute value.
                    let new_offset = end.wrapping_add(delta as u32);
                    if new_offset <= end {
                        self.current_position = new_offset;
                        Ok(new_offset)
                    } else {
                        Err(())
                    }
                }
            }
            Current(delta) => {
                // due to two's complement representation of values we do not have to
                // distinguish on whether we go forward or backwards.
                let new_offset = self.current_position + delta as u32;
                if new_offset <= end {
                    self.current_position = new_offset;
                    Ok(new_offset)
                } else {
                    Err(())
                }
            }
        }
    }
}

impl Read for StateEntry {
    fn read(&mut self, buf: &mut [u8]) -> ParseResult<usize> {
        let len: u32 = buf.len().try_into().map_err(|_| ParseError::default())?;
        let num_read = unsafe {
            prims::state_entry_read(
                self.state_entry_id,
                buf.as_mut_ptr(),
                len,
                self.current_position,
            )
        };
        if num_read == u32::MAX {
            return Err(ParseError::default()); // Entry did not exist.
        }
        self.current_position += num_read;
        Ok(num_read as usize)
    }

    /// Read a `u64` in little-endian format. This is optimized to not
    /// initialize a dummy value before calling an external function.
    fn read_u64(&mut self) -> ParseResult<u64> {
        let mut bytes: MaybeUninit<[u8; 8]> = MaybeUninit::uninit();
        let num_read = unsafe {
            prims::state_entry_read(
                self.state_entry_id,
                bytes.as_mut_ptr() as *mut u8,
                8,
                self.current_position,
            )
        };
        if num_read == u32::MAX {
            return Err(ParseError::default()); // Entry did not exist.
        }
        self.current_position += num_read;
        if num_read == 8 {
            unsafe { Ok(u64::from_le_bytes(bytes.assume_init())) }
        } else {
            Err(ParseError::default())
        }
    }

    /// Read a `u32` in little-endian format. This is optimized to not
    /// initialize a dummy value before calling an external function.
    fn read_u32(&mut self) -> ParseResult<u32> {
        let mut bytes: MaybeUninit<[u8; 4]> = MaybeUninit::uninit();
        let num_read = unsafe {
            prims::state_entry_read(
                self.state_entry_id,
                bytes.as_mut_ptr() as *mut u8,
                4,
                self.current_position,
            )
        };
        if num_read == u32::MAX {
            return Err(ParseError::default()); // Entry did not exist.
        }
        self.current_position += num_read;
        if num_read == 4 {
            unsafe { Ok(u32::from_le_bytes(bytes.assume_init())) }
        } else {
            Err(ParseError::default())
        }
    }

    /// Read a `u8` in little-endian format. This is optimized to not
    /// initialize a dummy value before calling an external function.
    fn read_u8(&mut self) -> ParseResult<u8> {
        let mut bytes: MaybeUninit<[u8; 1]> = MaybeUninit::uninit();
        let num_read = unsafe {
            prims::state_entry_read(
                self.state_entry_id,
                bytes.as_mut_ptr() as *mut u8,
                1,
                self.current_position,
            )
        };
        if num_read == u32::MAX {
            return Err(ParseError::default()); // Entry did not exist.
        }
        self.current_position += num_read;
        if num_read == 1 {
            unsafe { Ok(bytes.assume_init()[0]) }
        } else {
            Err(ParseError::default())
        }
    }
}

impl Write for StateEntry {
    type Err = ();

    fn write(&mut self, buf: &[u8]) -> Result<usize, Self::Err> {
        let len: u32 = {
            match buf.len().try_into() {
                Ok(v) => v,
                _ => return Err(()),
            }
        };
        if self.current_position.checked_add(len).is_none() {
            return Err(());
        }
        let num_bytes = unsafe {
            prims::state_entry_write(self.state_entry_id, buf.as_ptr(), len, self.current_position)
        };
        if num_bytes == u32::MAX {
            return Err(()); // Entry did not exist.
        }
        self.current_position += num_bytes; // safe because of check above that len + pos is small enough
        Ok(num_bytes as usize)
    }
}

impl<StateApi: HasStateApi> VacantEntryRaw<StateApi> {
    /// Create a new `VacantEntryRaw`.
    pub(crate) fn new(key: Key, state_api: StateApi) -> Self {
        Self {
            key,
            state_api,
        }
    }

    /// Gets a reference to the key that would be used when inserting a value
    /// through the `VacantEntryRaw`.
    #[inline(always)]
    pub fn key(&self) -> &[u8] { &self.key }

    /// Sets the value of the entry with the [`VacantEntryRaw`’s](Self) key.
    pub fn insert_raw(mut self, value: &[u8]) -> Result<StateApi::EntryType, StateError> {
        let mut entry = self.state_api.create_entry(&self.key)?;
        entry.write_all(value).unwrap_abort(); // Writing to state cannot fail.
        entry.move_to_start(); // Reset cursor.
        Ok(entry)
    }

    /// Sets the value of the entry with the `VacantEntryRaw`’s key.
    /// This differs from
    /// [`insert_raw`](Self::insert_raw) in that it automatically serializes
    /// the provided value. [`insert`](Self::insert) should be preferred
    /// for values that can be directly converted to byte arrays, e.g., any
    /// value that implements [`AsRef<[u8]>`](AsRef).
    pub fn insert<V: Serial>(mut self, value: &V) -> Result<StateApi::EntryType, StateError> {
        let mut entry = self.state_api.create_entry(&self.key)?;
        // Writing to state cannot fail unless the value is too large (more than 2^31
        // bytes). We can't do much about that.
        value.serial(&mut entry).unwrap_abort();
        entry.move_to_start(); // Reset cursor.
        Ok(entry)
    }
}

impl<StateApi: HasStateApi> OccupiedEntryRaw<StateApi> {
    /// Create a new `OccupiedEntryRaw`.
    pub(crate) fn new(state_entry: StateApi::EntryType) -> Self {
        Self {
            state_entry,
        }
    }

    /// Gets a reference to the key that would be used when inserting a value
    /// through the `OccupiedEntryRaw`.
    #[inline(always)]
    pub fn key(&self) -> &[u8] { self.state_entry.get_key() }

    /// Gets a reference to the [`HasStateEntry`] type in the entry.
    #[inline(always)]
    pub fn get_ref(&self) -> &StateApi::EntryType { &self.state_entry }

    /// Converts the entry into its [`HasStateEntry`] type.
    ///
    /// If you need multiple mutable references to the `OccupiedEntryRaw`, see
    /// [`get_mut`][Self::get_mut].
    #[inline(always)]
    pub fn get(self) -> StateApi::EntryType { self.state_entry }

    /// Gets a mutable reference to the [`HasStateEntry`] type in the entry.
    ///
    /// If you need access to a [`HasStateEntry`], which can outlive the
    /// `OccupiedEntryRaw`, see [`get`][Self::get].
    #[inline(always)]
    pub fn get_mut(&mut self) -> &mut StateApi::EntryType { &mut self.state_entry }

    /// Sets the value of the entry with the `OccupiedEntryRaw`'s key.
    pub fn insert_raw(&mut self, value: &[u8]) {
        self.state_entry.move_to_start();
        self.state_entry.write_all(value).unwrap_abort();

        // Truncate any data leftover from previous value.
        self.state_entry.truncate(value.len() as u32).unwrap_abort();
    }

    /// Sets the value of the entry with the [`OccupiedEntryRaw`'s](Self) key.
    /// This differs from [`insert_raw`](Self::insert_raw) in that it
    /// automatically serializes the value. The [`insert`](Self::insert)
    /// should be preferred if the value is already a byte array.
    pub fn insert<V: Serial>(&mut self, value: &V) {
        // Truncate so that no data is leftover from previous value.
        self.state_entry.truncate(0).unwrap_abort();
        self.state_entry.move_to_start();
        value.serial(&mut self.state_entry).unwrap_abort()
    }
}

impl<StateApi: HasStateApi> EntryRaw<StateApi> {
    /// Ensures a value is in the entry by inserting the default if empty, and
    /// returns the [`HasStateEntry`] type for the entry.
    pub fn or_insert_raw(self, default: &[u8]) -> Result<StateApi::EntryType, StateError> {
        match self {
            EntryRaw::Vacant(vac) => vac.insert_raw(default),
            EntryRaw::Occupied(occ) => Ok(occ.get()),
        }
    }

    /// Ensures a value is in the entry by inserting the default if empty, and
    /// returns the [`HasStateEntry`] type. This differs from
    /// [`or_insert_raw`](Self::or_insert_raw) in that it automatically
    /// serializes the provided value. [`or_insert`](Self::or_insert) should
    /// be preferred for values that can be directly converted to byte
    /// arrays, e.g., any value that implements [`AsRef<[u8]>`](AsRef).
    pub fn or_insert<V: Serial>(self, default: &V) -> StateApi::EntryType {
        match self {
            EntryRaw::Vacant(vac) => vac.insert(default).unwrap_abort(),
            EntryRaw::Occupied(occ) => occ.get(),
        }
    }

    /// Returns a reference to this entry's key.
    pub fn key(&self) -> &[u8] {
        match self {
            EntryRaw::Vacant(vac) => vac.key(),
            EntryRaw::Occupied(occ) => occ.key(),
        }
    }
}

impl<'a, K, V, StateApi> VacantEntry<'a, K, V, StateApi>
where
    K: Serial,
    V: Serial,
    StateApi: HasStateApi,
{
    /// Create a new `VacantEntry`.
    pub(crate) fn new(key: K, key_bytes: Vec<u8>, state_api: StateApi) -> Self {
        Self {
            key,
            key_bytes,
            state_api,
            _lifetime_marker: PhantomData,
        }
    }

    /// Get a reference to the `VacantEntry`'s key.
    #[inline(always)]
    pub fn key(&self) -> &K { &self.key }

    /// Take ownership of the key.
    #[inline(always)]
    pub fn into_key(self) -> K { self.key }

    /// Sets the value of the entry with the `VacantEntry`'s key.
    pub fn insert(mut self, value: V) -> OccupiedEntry<'a, K, V, StateApi> {
        // Writing to state cannot fail.
        let mut state_entry = self.state_api.create_entry(&self.key_bytes).unwrap_abort();
        value.serial(&mut state_entry).unwrap_abort();
        state_entry.move_to_start(); // Reset cursor.
        OccupiedEntry {
            key: self.key,
            value,
            modified: false,
            state_entry,
            _lifetime_marker: self._lifetime_marker,
        }
    }
}

impl<'a, K, V, StateApi> OccupiedEntry<'a, K, V, StateApi>
where
    K: Serial,
    V: Serial,
    StateApi: HasStateApi,
{
    /// Create a new `OccupiedEntry`.
    pub(crate) fn new(key: K, value: V, state_entry: StateApi::EntryType) -> Self {
        Self {
            key,
            value,
            modified: false,
            state_entry,
            _lifetime_marker: PhantomData,
        }
    }

    /// Get a reference to the key that is associated with this entry.
    #[inline(always)]
    pub fn key(&self) -> &K { &self.key }

    /// Get an immutable reference to the value contained in this entry.
    #[inline(always)]
    pub fn get_ref(&self) -> &V { &self.value }

    /// Modify the value in the entry, and possibly return
    /// some information.
    #[inline]
    pub fn modify<F, A>(&mut self, f: F) -> A
    where
        // NB: This closure cannot return a reference to V. The reason for this is
        // that the type of the closure is really `for<'b>FnOnce<&'b mut V> -> A`.
        // In particular, the lifetime of the reference the closure gets is not tied directly to the
        // lifetime of `Self`.
        F: FnOnce(&mut V) -> A, {
        let res = f(&mut self.value);
        self.store_value();
        res
    }

    /// Like [`modify`](Self::modify), but allows the closure to signal failure,
    /// aborting the update.
    pub fn try_modify<F, A, E>(&mut self, f: F) -> Result<A, E>
    where
        F: FnOnce(&mut V) -> Result<A, E>, {
        let res = f(&mut self.value)?;
        self.store_value();
        Ok(res)
    }
}

impl<'a, K, V, StateApi> OccupiedEntry<'a, K, V, StateApi>
where
    V: Serial,
    StateApi: HasStateApi,
{
    pub(crate) fn store_value(&mut self) {
        // First truncate it back to 0. This is not ideal in some cases, since
        // it is a needless call.
        // An alternative would be to first write to a temporary buffer,
        // resize the entry to the size of that buffer, and then copy that buffer in.
        // That has the disadvantage of allocating an intermediate buffer.
        self.state_entry.truncate(0).unwrap_abort();
        // If we did not manage to serialize we just abort. This can only happen
        // if (1) one of the serial implementations raises an error, which it should not
        // in normal circumstances or (2) we have run of out of space to write
        // the entry. However the limit to entry size is 2^31 so this
        // will not happen in practice.
        self.value.serial(&mut self.state_entry).unwrap_abort();
    }
}

impl<'a, K, V, StateApi> Entry<'a, K, V, StateApi>
where
    K: Serial,
    V: Serial,
    StateApi: HasStateApi,
{
    /// Return whether the entry is vacant.
    #[inline(always)]
    pub fn is_vacant(&self) -> bool { matches!(self, Entry::Vacant(_)) }

    /// Return whether the entry is occupied.
    #[inline(always)]
    pub fn is_occupied(&self) -> bool { matches!(self, Entry::Occupied(_)) }

    /// If the entry is [`Occupied`](Entry::Occupied) return `Ok`. Otherwise
    /// return the supplied error.
    #[inline]
    pub fn occupied_or<E>(self, e: E) -> Result<OccupiedEntry<'a, K, V, StateApi>, E> {
        match self {
            Entry::Vacant(_) => Err(e),
            Entry::Occupied(oe) => Ok(oe),
        }
    }

    /// If the entry is [`Vacant`](Entry::Vacant) return `Ok`. Otherwise return
    /// the supplied error.
    #[inline]
    pub fn vacant_or<E>(self, e: E) -> Result<VacantEntry<'a, K, V, StateApi>, E> {
        match self {
            Entry::Vacant(vac) => Ok(vac),
            Entry::Occupied(_) => Err(e),
        }
    }

    /// Ensure a value is in the entry by inserting the provided value if the
    /// entry is vacant.
    pub fn or_insert(self, value: V) -> OccupiedEntry<'a, K, V, StateApi> {
        match self {
            Entry::Vacant(vac) => vac.insert(value),
            Entry::Occupied(oe) => oe,
        }
    }

    /// Ensures a value is in the entry by inserting the result of the default
    /// function if empty.
    pub fn or_insert_with<F>(self, default: F) -> OccupiedEntry<'a, K, V, StateApi>
    where
        F: FnOnce() -> V, {
        match self {
            Entry::Vacant(vac) => vac.insert(default()),
            Entry::Occupied(oe) => oe,
        }
    }

    /// If the entry is occupied apply the given function to its contents.
    /// If the function returns an error the contents are not updated.
    /// **If the supplied function returns an error then it should not modify
    /// the given value. If it does so than the map will become
    /// inconsistent.** If the entry is vacant no changes are made.
    pub fn and_try_modify<F, E>(mut self, f: F) -> Result<Entry<'a, K, V, StateApi>, E>
    where
        F: FnOnce(&mut V) -> Result<(), E>, {
        if let Entry::Occupied(ref mut occ) = self {
            occ.try_modify(f)?;
        }
        Ok(self)
    }

    /// If the entry is occupied apply the given function to its contents.
    /// If the entry is vacant no changes are made.
    pub fn and_modify<F>(mut self, f: F) -> Entry<'a, K, V, StateApi>
    where
        F: FnOnce(&mut V), {
        if let Entry::Occupied(ref mut occ) = self {
            occ.modify(f);
        }
        self
    }

    /// Return a reference to this entry's key.
    pub fn key(&self) -> &K {
        match self {
            Entry::Vacant(vac) => vac.key(),
            Entry::Occupied(occ) => occ.key(),
        }
    }
}

impl<'a, K, V, StateApi> Entry<'a, K, V, StateApi>
where
    K: Serial,
    V: Serial + Default,
    StateApi: HasStateApi,
{
    /// Ensures a value is in the entry by inserting the default value if empty.
    pub fn or_default(self) -> OccupiedEntry<'a, K, V, StateApi> {
        self.or_insert_with(Default::default)
    }
}

/// The (i.e., location in the contract state trie) at which the
/// "allocator"/state builder stores "next location". The values stored at this
/// location are 64-bit integers.
const NEXT_ITEM_PREFIX_KEY: [u8; 8] = 0u64.to_le_bytes();
#[cfg(test)]
const GENERIC_MAP_PREFIX: u64 = 1;
/// Initial location to store in [NEXT_ITEM_PREFIX_KEY]. For example, the
/// initial call to "new_state_box" will allocate the box at this location.
pub(crate) const INITIAL_NEXT_ITEM_PREFIX: [u8; 8] = 2u64.to_le_bytes();

impl HasStateApi for ExternStateApi {
    type EntryType = StateEntry;
    type IterType = ExternStateIter;

    fn create_entry(&mut self, key: &[u8]) -> Result<Self::EntryType, StateError> {
        let key_start = key.as_ptr();
        let key_len = key.len() as u32; // Wasm usize == 32bit.
        let entry_id = unsafe { prims::state_create_entry(key_start, key_len) };
        if entry_id == u64::MAX {
            return Err(StateError::SubtreeLocked);
        }
        Ok(StateEntry::open(entry_id, key.to_vec()))
    }

    fn lookup_entry(&self, key: &[u8]) -> Option<Self::EntryType> {
        let key_start = key.as_ptr();
        let key_len = key.len() as u32; // Wasm usize == 32bit.
        let entry_id = unsafe { prims::state_lookup_entry(key_start, key_len) };
        if entry_id == u64::MAX {
            None
        } else {
            Some(StateEntry::open(entry_id, key.to_vec()))
        }
    }

    fn delete_entry(&mut self, entry: Self::EntryType) -> Result<(), StateError> {
        let key = entry.get_key();
        let res = unsafe { prims::state_delete_entry(key.as_ptr(), key.len() as u32) };
        match res {
            0 => Err(StateError::SubtreeLocked),
            1 => Err(StateError::EntryNotFound),
            2 => Ok(()),
            _ => crate::trap(), // cannot happen
        }
    }

    fn delete_prefix(&mut self, prefix: &[u8]) -> Result<bool, StateError> {
        let res = unsafe { prims::state_delete_prefix(prefix.as_ptr(), prefix.len() as u32) };
        match res {
            0 => Err(StateError::SubtreeLocked),
            1 => Ok(false),
            2 => Ok(true),
            _ => crate::trap(), // cannot happen
        }
    }

    fn iterator(&self, prefix: &[u8]) -> Result<Self::IterType, StateError> {
        let prefix_start = prefix.as_ptr();
        let prefix_len = prefix.len() as u32; // Wasm usize == 32bit.
        let iterator_id = unsafe { prims::state_iterate_prefix(prefix_start, prefix_len) };
        match iterator_id {
            OK_NONE => Err(StateError::SubtreeWithPrefixNotFound),
            ERR => Err(StateError::IteratorLimitForPrefixExceeded),
            iterator_id => Ok(ExternStateIter {
                iterator_id,
            }),
        }
    }

    fn delete_iterator(&mut self, iter: Self::IterType) {
        // This call can never fail because the only way to get an `ExternStateIter`
        // is through `StateApi::iterator(..)`. And this call consumes
        // the iterator.
        // These conditions rule out the two types of errors that the prims
        // call can return, iterator not found and iterator already deleted.
        // The iterator can also be deleted with `delete_iterator_by_id`, but that is
        // only called when a [StateMapIter] or [StateSetIter] is dropped (which
        // also drops the [ExternStateIter]). Again ruling out the already
        // deleted error.
        unsafe { prims::state_iterator_delete(iter.iterator_id) };
    }
}

/// Encoding of Ok(None) that is returned by some host functions.
const OK_NONE: u64 = u64::MAX;
/// Encoding of Err that is returned by some host functions.
const ERR: u64 = u64::MAX & !(1u64 << 62);

impl Iterator for ExternStateIter {
    type Item = StateEntry;

    fn next(&mut self) -> Option<Self::Item> {
        let res = unsafe { prims::state_iterator_next(self.iterator_id) };
        match res {
            OK_NONE => None,
            // This next case means that an iterator never existed or was deleted.
            // In both cases, it is not possible to call `next` on such an iterator with the current
            // API. The only way to get an iterator is through
            // [HasStateApi::iterator] and the only way to delete it is through
            // [HasStateApi::delete_iterator].
            ERR => None,
            _ => {
                // This will always return a valid size, because the iterator is guaranteed to
                // exist.
                let key_size = unsafe { prims::state_iterator_key_size(self.iterator_id) };
                let mut key = Vec::with_capacity(key_size as usize);
                // The key will always be read, because the iterator is guaranteed to exist.
                unsafe {
                    let num_read = prims::state_iterator_key_read(
                        self.iterator_id,
                        key.as_mut_ptr(),
                        key_size,
                        0,
                    );
                    key.set_len(num_read as usize);
                };
                Some(StateEntry::open(res, key))
            }
        }
    }
}

impl<K, V, S> StateMap<K, V, S>
where
    S: HasStateApi,
    K: Serialize,
    V: Serial + DeserialWithState<S>,
{
    /// Lookup the value with the given key. Return [None] if there is no value
    /// with the given key.
    pub fn get(&self, key: &K) -> Option<StateRef<V>> {
        let k = self.key_with_map_prefix(key);
        self.state_api.lookup_entry(&k).map(|mut entry| {
            // Unwrapping is safe when using only the high-level API.
            StateRef::new(V::deserial_with_state(&self.state_api, &mut entry).unwrap_abort())
        })
    }

    /// Lookup a mutable reference to the value with the given key. Return
    /// [None] if there is no value with the given key.
    pub fn get_mut(&self, key: &K) -> Option<StateRefMut<V, S>> {
        let k = self.key_with_map_prefix(key);
        let entry = self.state_api.lookup_entry(&k)?;
        Some(StateRefMut::new(entry, self.state_api.clone()))
    }

    /// Inserts the value with the given key. If a value already exists at the
    /// given key it is replaced and the old value is returned.
    pub fn insert(&mut self, key: K, value: V) -> Option<V> {
        let key_bytes = self.key_with_map_prefix(&key);
        // Unwrapping is safe because iter() holds a reference to the stateset.
        match self.state_api.entry(key_bytes) {
            EntryRaw::Vacant(vac) => {
                let _ = vac.insert(&value).unwrap_abort();
                None
            }
            EntryRaw::Occupied(mut occ) => {
                // Unwrapping is safe when using only the high-level API.
                let old_value =
                    V::deserial_with_state(&self.state_api, occ.get_mut()).unwrap_abort();
                occ.insert(&value);
                Some(old_value)
            }
        }
    }

    /// Get an entry for the given key.
    pub fn entry(&mut self, key: K) -> Entry<'_, K, V, S> {
        let key_bytes = self.key_with_map_prefix(&key);
        // Unwrapping is safe because iter() holds a reference to the stateset.
        match self.state_api.lookup_entry(&key_bytes) {
            None => Entry::Vacant(VacantEntry::new(key, key_bytes, self.state_api.clone())),
            Some(mut state_entry) => {
                // Unwrapping is safe when using only the high-level API.
                let value =
                    V::deserial_with_state(&self.state_api, &mut state_entry).unwrap_abort();
                Entry::Occupied(OccupiedEntry::new(key, value, state_entry))
            }
        }
    }

    /// Return `true` if the map contains no elements.
    pub fn is_empty(&self) -> bool { self.state_api.lookup_entry(&self.prefix).is_none() }

    /// Clears the map, removing all key-value pairs.
    /// This also includes values pointed at, if `V`, for example, is a
    /// [StateBox]. **If applicable use [`clear_flat`](Self::clear_flat)
    /// instead.**
    pub fn clear(&mut self)
    where
        V: Deletable, {
        // Delete all values pointed at by the statemap. This is necessary if `V` is a
        // StateBox/StateMap.
        for (_, value) in self.iter() {
            value.value.delete()
        }

        // Then delete the map itself.
        // Unwrapping is safe when only using the high-level API.
        self.state_api.delete_prefix(&self.prefix).unwrap_abort();
    }

    /// Clears the map, removing all key-value pairs.
    /// **This should be used over [`clear`](Self::clear) if it is
    /// applicable.** It avoids recursive deletion of values since the
    /// values are required to be _flat_.
    ///
    /// Unfortunately it is not possible to automatically choose between these
    /// implementations. Once Rust gets trait specialization then this might
    /// be possible.
    pub fn clear_flat(&mut self)
    where
        V: Deserial, {
        // Delete only the map itself since the values have no pointers to state.
        // Thus there will be no dangling references.
        // Unwrapping is safe when only using the high-level API.
        self.state_api.delete_prefix(&self.prefix).unwrap_abort();
    }

    /// Remove a key from the map, returning the value at the key if the key was
    /// previously in the map.
    ///
    /// *Caution*: If `V` is a [StateBox], [StateMap], then it is
    /// important to call [`Deletable::delete`] on the value returned when
    /// you're finished with it. Otherwise, it will remain in the contract
    /// state.
    #[must_use]
    pub fn remove_and_get(&mut self, key: &K) -> Option<V> {
        let key_bytes = self.key_with_map_prefix(key);
        // Unwrapping is safe because iter() holds a reference to the stateset.
        let entry_raw = self.state_api.entry(key_bytes);
        match entry_raw {
            EntryRaw::Vacant(_) => None,
            EntryRaw::Occupied(mut occ) => {
                // Unwrapping safe in high-level API.
                let old_value =
                    V::deserial_with_state(&self.state_api, occ.get_mut()).unwrap_abort();
                let _existed = self.state_api.delete_entry(occ.state_entry);
                Some(old_value)
            }
        }
    }

    /// Remove a key from the map.
    /// This also deletes the value in the state.
    pub fn remove(&mut self, key: &K)
    where
        V: Deletable, {
        if let Some(v) = self.remove_and_get(key) {
            v.delete()
        }
    }

    /// Serializes the key and prepends the unique map prefix to it.
    fn key_with_map_prefix(&self, key: &K) -> Vec<u8> {
        let mut key_with_prefix = self.prefix.to_vec();
        key.serial(&mut key_with_prefix).unwrap_abort();
        key_with_prefix
    }
}

impl<'a, K, V, S: HasStateApi> Drop for StateMapIter<'a, K, V, S> {
    fn drop(&mut self) {
        // Delete the iterator to unlock the subtree.
        if let Some(valid) = self.state_iter.take() {
            self.state_api.delete_iterator(valid);
        }
    }
}

impl<K, V, S> StateMap<K, V, S>
where
    S: HasStateApi,
{
    pub(crate) fn open(state_api: S, prefix: [u8; 8]) -> Self {
        Self {
            _marker_key: PhantomData,
            _marker_value: PhantomData,
            prefix,
            state_api,
        }
    }

    /// Get an iterator over the key-value pairs of the map. The iterator
    /// returns values in increasing order of keys, where keys are ordered
    /// lexicographically via their serializations.
    pub fn iter(&self) -> StateMapIter<'_, K, V, S> {
        match self.state_api.iterator(&self.prefix) {
            Ok(state_iter) => StateMapIter {
                state_iter:       Some(state_iter),
                state_api:        self.state_api.clone(),
                _lifetime_marker: PhantomData,
            },
            Err(StateError::SubtreeWithPrefixNotFound) => StateMapIter {
                state_iter:       None,
                state_api:        self.state_api.clone(),
                _lifetime_marker: PhantomData,
            },
            _ => crate::trap(),
        }
    }

    /// Like [iter](Self::iter), but allows modifying the values during
    /// iteration.
    pub fn iter_mut(&mut self) -> StateMapIterMut<'_, K, V, S> {
        match self.state_api.iterator(&self.prefix) {
            Ok(state_iter) => StateMapIterMut {
                state_iter:       Some(state_iter),
                state_api:        self.state_api.clone(),
                _lifetime_marker: PhantomData,
            },
            Err(StateError::SubtreeWithPrefixNotFound) => StateMapIterMut {
                state_iter:       None,
                state_api:        self.state_api.clone(),
                _lifetime_marker: PhantomData,
            },
            _ => crate::trap(),
        }
    }
}

impl<'a, K, V, S: HasStateApi> Iterator for StateMapIter<'a, K, V, S>
where
    K: Deserial + 'a,
    V: DeserialWithState<S> + 'a,
{
    type Item = (StateRef<'a, K>, StateRef<'a, V>);

    fn next(&mut self) -> Option<Self::Item> {
        let mut entry = self.state_iter.as_mut()?.next()?;
        let key = entry.get_key();
        let mut key_cursor = Cursor {
            data:   key,
            offset: 8, // Items in a map always start with the set prefix which is 8 bytes.
        };
        // Unwrapping is safe when only using the high-level API.
        let k = K::deserial(&mut key_cursor).unwrap_abort();
        let v = V::deserial_with_state(&self.state_api, &mut entry).unwrap_abort();
        Some((StateRef::new(k), StateRef::new(v)))
    }
}

impl<'a, K, V: Serial, S: HasStateApi> Iterator for StateMapIterMut<'a, K, V, S>
where
    K: Deserial + 'a,
    V: DeserialWithState<S> + 'a,
    S::EntryType: 'a,
{
    type Item = (StateRef<'a, K>, StateRefMut<'a, V, S>);

    fn next(&mut self) -> Option<Self::Item> {
        let entry = self.state_iter.as_mut()?.next()?;

        let key_bytes = entry.get_key();
        let mut key_cursor = Cursor {
            data:   key_bytes,
            offset: 8, // Items in a map always start with the set prefix which is 8 bytes.
        };
        // Unwrapping is safe when only using the high-level API.
        let k = K::deserial(&mut key_cursor).unwrap_abort();
        // we do not load the value here, only on demand. This allows iteration over
        // keys to be reasonably efficient.
        Some((StateRef::new(k), StateRefMut::new(entry, self.state_api.clone())))
    }
}

impl<'a, S: HasStateApi, V: Serial + DeserialWithState<S>> crate::ops::Deref
    for StateRefMut<'a, V, S>
{
    type Target = V;

    #[inline(always)]
    fn deref(&self) -> &Self::Target { self.get() }
}

impl<'a, S: HasStateApi, V: Serial + DeserialWithState<S>> crate::ops::DerefMut
    for StateRefMut<'a, V, S>
{
    #[inline(always)]
    fn deref_mut(&mut self) -> &mut Self::Target { self.get_mut() }
}

/// When dropped, the value, `V`, is written to the entry in the contract state.
impl<'a, V: Serial, S: HasStateApi> Drop for StateRefMut<'a, V, S> {
    fn drop(&mut self) {
        if let Some(value) = self.lazy_value.get_mut() {
            let entry = self.entry.get_mut();
            entry.move_to_start();
            value.serial(entry).unwrap_abort()
        }
    }
}

impl<'a, V, S> StateRefMut<'a, V, S>
where
    V: Serial + DeserialWithState<S>,
    S: HasStateApi,
{
    /// Get a shared reference to the value. Note that [StateRefMut](Self) also
    /// implements [Deref](crate::ops::Deref) so this conversion can happen
    /// implicitly.
    pub fn get(&self) -> &V {
        let lv = unsafe { &mut *self.lazy_value.get() };
        if let Some(v) = lv {
            v
        } else {
            lv.insert(self.load_value())
        }
    }

    /// Get a unique reference to the value. Note that [StateRefMut](Self) also
    /// implements [DerefMut](crate::ops::DerefMut) so this conversion can
    /// happen implicitly.
    pub fn get_mut(&mut self) -> &mut V {
        let lv = unsafe { &mut *self.lazy_value.get() };
        if let Some(v) = lv {
            v
        } else {
            lv.insert(self.load_value())
        }
    }

    /// Load the value referenced by the entry from the chain data.
    fn load_value(&self) -> V {
        let entry = unsafe { &mut *self.entry.get() };
        entry.move_to_start();
        V::deserial_with_state(&self.state_api, entry).unwrap_abort()
    }

    /// Set the value. Overwrites the existing one.
    pub fn set(&mut self, new_val: V) {
        let entry = self.entry.get_mut();
        entry.move_to_start();
        new_val.serial(entry).unwrap_abort();
        let _ = self.lazy_value.get_mut().insert(new_val);
    }

    /// Update the existing value with the given function.
    pub fn update<F>(&mut self, f: F)
    where
        F: FnOnce(&mut V), {
        let lv = self.lazy_value.get_mut();
        let entry = self.entry.get_mut();
        let value = if let Some(v) = lv {
            v
        } else {
            entry.move_to_start();
            let value = V::deserial_with_state(&self.state_api, entry).unwrap_abort();
            lv.insert(value)
        };

        // Mutate the value (perhaps only in memory, depends on the type).
        f(value);
        entry.move_to_start();
        value.serial(entry).unwrap_abort()
    }
}

impl<K, V, S> Serial for StateMap<K, V, S> {
    fn serial<W: Write>(&self, out: &mut W) -> Result<(), W::Err> { out.write_all(&self.prefix) }
}

impl<T, S> StateSet<T, S>
where
    T: Serialize,
    S: HasStateApi,
{
    /// Adds a value to the set.
    /// If the set did not have this value, `true` is returned. Otherwise,
    /// `false`.
    pub fn insert(&mut self, value: T) -> bool {
        let key_bytes = self.key_with_set_prefix(&value);
        match self.state_api.entry(key_bytes) {
            EntryRaw::Vacant(vac) => {
                let _ = vac.insert_raw(&[]);
                true
            }
            EntryRaw::Occupied(_) => false,
        }
    }

    /// Returns `true` if the set contains no elements.
    pub fn is_empty(&self) -> bool { self.state_api.lookup_entry(&self.prefix).is_none() }

    /// Returns `true` if the set contains a value.
    pub fn contains(&self, value: &T) -> bool {
        let key_bytes = self.key_with_set_prefix(value);
        self.state_api.lookup_entry(&key_bytes).is_some()
    }

    /// Clears the set, removing all values.
    /// This also includes values pointed at, if `V`, for example, is a
    /// [StateBox].
    // Note: This does not use delete() because delete consumes self.
    pub fn clear(&mut self) {
        // Delete all values in the stateset. Since `T` is serializable
        // there is no need to recursively delete the values since
        // serializable values cannot have pointers to other parts of state.
        // Unwrapping is safe when only using the high-level API.
        self.state_api.delete_prefix(&self.prefix).unwrap_abort();
    }

    /// Removes a value from the set. Returns whether the value was present in
    /// the set.
    pub fn remove(&mut self, value: &T) -> bool {
        let key_bytes = self.key_with_set_prefix(value);

        // Unwrapping is safe, because iter() keeps a reference to the stateset.
        match self.state_api.entry(key_bytes) {
            EntryRaw::Vacant(_) => false,
            EntryRaw::Occupied(occ) => {
                // Unwrapping is safe, because iter() keeps a reference to the stateset.
                self.state_api.delete_entry(occ.get()).unwrap_abort();
                true
            }
        }
    }

    fn key_with_set_prefix(&self, key: &T) -> Vec<u8> {
        let mut key_with_prefix = self.prefix.to_vec();
        key.serial(&mut key_with_prefix).unwrap_abort();
        key_with_prefix
    }
}

impl<T, S: HasStateApi> StateSet<T, S> {
    pub(crate) fn open(state_api: S, prefix: [u8; 8]) -> Self {
        Self {
            _marker: PhantomData,
            prefix,
            state_api,
        }
    }

    /// Get an iterator over the elements in the `StateSet`. The iterator
    /// returns elements in increasing order, where elements are ordered
    /// lexicographically via their serializations.
    pub fn iter(&self) -> StateSetIter<T, S> {
        match self.state_api.iterator(&self.prefix) {
            Ok(state_iter) => StateSetIter {
                state_iter:       Some(state_iter),
                state_api:        self.state_api.clone(),
                _marker_lifetime: PhantomData,
            },
            Err(StateError::SubtreeWithPrefixNotFound) => StateSetIter {
                state_iter:       None,
                state_api:        self.state_api.clone(),
                _marker_lifetime: PhantomData,
            },
            _ => crate::trap(),
        }
    }
}

impl<T: Serial, S: HasStateApi> StateBox<T, S> {
    /// Create a new statebox.
    pub(crate) fn new(value: T, state_api: S, entry: S::EntryType) -> Self {
        StateBox {
            state_api,
            inner: UnsafeCell::new(StateBoxInner::Loaded {
                entry,
                modified: true,
                value,
            }),
        }
    }

    /// Return the key under which the value is stored in the contract state
    /// trie.
    pub(crate) fn get_location(&self) -> &[u8] {
        match unsafe { &*self.inner.get() } {
            StateBoxInner::Loaded {
                entry,
                ..
            } => entry.get_key(),
            StateBoxInner::Reference {
                prefix,
            } => &prefix[..],
        }
    }
}

impl<S: HasStateApi, T: Serial + DeserialWithState<S>> crate::ops::Deref for StateBox<T, S> {
    type Target = T;

    #[inline(always)]
    fn deref(&self) -> &Self::Target { self.get() }
}

impl<S: HasStateApi, T: Serial + DeserialWithState<S>> crate::ops::DerefMut for StateBox<T, S> {
    #[inline(always)]
    fn deref_mut(&mut self) -> &mut Self::Target { self.get_mut() }
}

impl<T: Serial, S: HasStateApi> Drop for StateBox<T, S> {
    fn drop(&mut self) {
        if let StateBoxInner::Loaded {
            entry,
            modified,
            value,
        } = self.inner.get_mut()
        {
            if *modified {
                entry.move_to_start();
                value.serial(entry).unwrap_abort();
            }
        }
    }
}

/// Return a reference to the value stored inside the [`StateBoxInner`], as well
/// as a reference to the flag that indicates whether the value has been
/// modified or not.
fn get_with_inner<'a, T: Serial + DeserialWithState<S>, S: HasStateApi>(
    state_api: &S,
    inner: &'a mut StateBoxInner<T, S>,
) -> (&'a mut T, &'a mut bool) {
    let (entry, value) = match inner {
        StateBoxInner::Loaded {
            value,
            modified,
            ..
        } => return (value, modified),
        StateBoxInner::Reference {
            prefix,
        } => {
            let mut entry = state_api.lookup_entry(prefix).unwrap_abort();
            // new entry, positioned at the start.
            let value = T::deserial_with_state(state_api, &mut entry).unwrap_abort();
            (entry, value)
        }
    };
    *inner = StateBoxInner::Loaded {
        entry,
        modified: false,
        value,
    };
    match inner {
        StateBoxInner::Loaded {
            value,
            modified,
            ..
        } => (value, modified),
        StateBoxInner::Reference {
            ..
        } => {
            // We just set it to loaded.
            unsafe { crate::hint::unreachable_unchecked() }
        }
    }
}

impl<T, S> StateBox<T, S>
where
    T: Serial + DeserialWithState<S>,
    S: HasStateApi,
{
    /// Get a reference to the value.
    pub fn get(&self) -> &T {
        let inner = unsafe { &mut *self.inner.get() };
        get_with_inner(&self.state_api, inner).0
    }

    /// Get a mutable reference to the value. If the value is modified in-memory
    /// then it will be stored when the box is dropped.
    pub fn get_mut(&mut self) -> &mut T {
        let inner = self.inner.get_mut();
        let (value, modified) = get_with_inner(&self.state_api, inner);
        *modified = true;
        value
    }

    /// Replace the value with the provided one. The current value is returned.
    /// Note that if the type `T` contains references to state, e.g., is a
    /// [`StateBox`], then it must be [deleted](Deletable::delete) to avoid
    /// space leaks.
    #[must_use]
    pub fn replace(&mut self, new_val: T) -> T {
        let (entry, value) = self.ensure_cached();
        entry.move_to_start();
        new_val.serial(entry).unwrap_abort();
        mem::replace(value, new_val)
    }

    /// Update the existing value with the given function.
    /// The supplied function may return some data, which is then returned by
    /// [`update`](Self::update).
    pub fn update<F, A>(&mut self, f: F) -> A
    where
        F: FnOnce(&mut T) -> A, {
        let (entry, value) = self.ensure_cached();
        // Mutate the value (perhaps only in memory, depends on the type).
        let res = f(value);
        entry.move_to_start();
        value.serial(entry).unwrap_abort();
        res
    }

    /// If the value isn't cached, load the value from the state. Return a
    /// reference to the entry, and the value. Note that **if the value is
    /// modified, the entry should be used to write it.**
    fn ensure_cached(&mut self) -> (&mut S::EntryType, &mut T) {
        let inner = self.inner.get_mut();
        let (entry, modified, value) = match inner {
            StateBoxInner::Loaded {
                entry,
                value,
                ..
            } => return (entry, value),
            StateBoxInner::Reference {
                prefix,
            } => {
                let mut entry = self.state_api.lookup_entry(prefix).unwrap_abort();
                // new entry, positioned at the start.
                let value = T::deserial_with_state(&self.state_api, &mut entry).unwrap_abort();
                (entry, false, value)
            }
        };
        *inner = StateBoxInner::Loaded {
            entry,
            modified,
            value,
        };
        match inner {
            StateBoxInner::Loaded {
                entry,
                value,
                ..
            } => (entry, value),
            StateBoxInner::Reference {
                ..
            } => {
                // We just set it to loaded
                unsafe { crate::hint::unreachable_unchecked() }
            }
        }
    }
}

impl<T: Serial, S: HasStateApi> Serial for StateBox<T, S> {
    fn serial<W: Write>(&self, out: &mut W) -> Result<(), W::Err> {
        out.write_all(self.get_location())
    }
}

impl<T, S> Serial for StateSet<T, S> {
    fn serial<W: Write>(&self, out: &mut W) -> Result<(), W::Err> { out.write_all(&self.prefix) }
}

/// Unlock the part of the tree locked by the iterator.
impl<'a, T, S: HasStateApi> Drop for StateSetIter<'a, T, S> {
    #[inline]
    fn drop(&mut self) {
        // Delete the iterator to unlock the subtree.
        if let Some(valid) = self.state_iter.take() {
            self.state_api.delete_iterator(valid);
        }
    }
}

impl<'a, T, S: HasStateApi> Iterator for StateSetIter<'a, T, S>
where
    T: DeserialWithState<S>,
{
    type Item = StateRef<'a, T>;

    #[inline(always)]
    fn next(&mut self) -> Option<Self::Item> {
        let entry = self.state_iter.as_mut()?.next()?;
        let key = entry.get_key();
        let mut key_cursor = Cursor {
            data:   key,
            offset: 8, // Items in a set always start with the set prefix which is 8 bytes.
        };
        // Unwrapping is safe when only using the high-level API.
        let t = T::deserial_with_state(&self.state_api, &mut key_cursor).unwrap_abort();
        Some(StateRef::new(t))
    }
}

/// # Trait implementations for Parameter
impl Read for ExternParameter {
    fn read(&mut self, buf: &mut [u8]) -> ParseResult<usize> {
        let len: u32 = {
            match buf.len().try_into() {
                Ok(v) => v,
                _ => return Err(ParseError::default()),
            }
        };
        let num_read = unsafe {
            prims::get_parameter_section(0, buf.as_mut_ptr(), len, self.current_position)
        };
        self.current_position += num_read as u32; // parameter 0 always exists, so this is safe.
        Ok(num_read as usize)
    }
}

impl HasParameter for ExternParameter {
    #[inline(always)]
    // parameter 0 always exists so this is correct
    fn size(&self) -> u32 { unsafe { prims::get_parameter_size(0) as u32 } }
}

/// The read implementation uses host functions to read chunks of return value
/// on demand.
impl Read for ExternCallResponse {
    fn read(&mut self, buf: &mut [u8]) -> ParseResult<usize> {
        let len: u32 = {
            match buf.len().try_into() {
                Ok(v) => v,
                _ => return Err(ParseError::default()),
            }
        };
        let num_read = unsafe {
            prims::get_parameter_section(
                self.i.into(),
                buf.as_mut_ptr(),
                len,
                self.current_position,
            )
        };
        if num_read >= 0 {
            self.current_position += num_read as u32;
            Ok(num_read as usize)
        } else {
            Err(ParseError::default())
        }
    }
}

impl HasCallResponse for ExternCallResponse {
    // CallResponse can only be constured in this crate. As a result whenever it is
    // constructed it will point to a valid parameter, which means that
    // `get_parameter_size` will always return a non-negative value.
    fn size(&self) -> u32 { unsafe { prims::get_parameter_size(self.i.get()) as u32 } }
}

/// # Trait implementations for the chain metadata.
impl HasChainMetadata for ExternChainMeta {
    #[inline(always)]
    fn slot_time(&self) -> SlotTime {
        Timestamp::from_timestamp_millis(unsafe { prims::get_slot_time() })
    }
}

impl HasPolicy for Policy<AttributesCursor> {
    fn identity_provider(&self) -> IdentityProvider { self.identity_provider }

    fn created_at(&self) -> Timestamp { self.created_at }

    fn valid_to(&self) -> Timestamp { self.valid_to }

    fn next_item(&mut self, buf: &mut [u8; 31]) -> Option<(AttributeTag, u8)> {
        if self.items.remaining_items == 0 {
            return None;
        }

        let (tag_value_len, num_read) = unsafe {
            let mut tag_value_len = MaybeUninit::<[u8; 2]>::uninit();
            // Should succeed, otherwise host violated precondition.
            let num_read = prims::get_policy_section(
                tag_value_len.as_mut_ptr() as *mut u8,
                2,
                self.items.current_position,
            );
            (tag_value_len.assume_init(), num_read)
        };
        self.items.current_position += num_read;
        if tag_value_len[1] > 31 {
            // Should not happen because all attributes fit into 31 bytes.
            return None;
        }
        let num_read = unsafe {
            prims::get_policy_section(
                buf.as_mut_ptr(),
                u32::from(tag_value_len[1]),
                self.items.current_position,
            )
        };
        self.items.current_position += num_read;
        self.items.remaining_items -= 1;
        Some((AttributeTag(tag_value_len[0]), tag_value_len[1]))
    }
}

/// An iterator over policies using host functions to supply the data.
/// The main interface to using this type is via the methods of the [Iterator](https://doc.rust-lang.org/std/iter/trait.Iterator.html)
/// and [ExactSizeIterator](https://doc.rust-lang.org/std/iter/trait.ExactSizeIterator.html) traits.
pub struct PoliciesIterator {
    /// Position in the policies binary serialization.
    pos:             u32,
    /// Number of remaining items in the stream.
    remaining_items: u16,
}

impl Iterator for PoliciesIterator {
    type Item = Policy<AttributesCursor>;

    fn next(&mut self) -> Option<Self::Item> {
        if self.remaining_items == 0 {
            return None;
        }
        // 2 for total size of this section, 4 for identity_provider,
        // 8 bytes for created_at, 8 for valid_to, and 2 for
        // the length
        let mut buf: MaybeUninit<[u8; 2 + 4 + 8 + 8 + 2]> = MaybeUninit::uninit();
        let buf = unsafe {
            prims::get_policy_section(buf.as_mut_ptr() as *mut u8, 2 + 4 + 8 + 8 + 2, self.pos);
            buf.assume_init()
        };
        let skip_part: [u8; 2] = buf[0..2].try_into().unwrap_abort();
        let ip_part: [u8; 4] = buf[2..2 + 4].try_into().unwrap_abort();
        let created_at_part: [u8; 8] = buf[2 + 4..2 + 4 + 8].try_into().unwrap_abort();
        let valid_to_part: [u8; 8] = buf[2 + 4 + 8..2 + 4 + 8 + 8].try_into().unwrap_abort();
        let len_part: [u8; 2] = buf[2 + 4 + 8 + 8..2 + 4 + 8 + 8 + 2].try_into().unwrap_abort();
        let identity_provider = IdentityProvider::from_le_bytes(ip_part);
        let created_at = Timestamp::from_timestamp_millis(u64::from_le_bytes(created_at_part));
        let valid_to = Timestamp::from_timestamp_millis(u64::from_le_bytes(valid_to_part));
        let remaining_items = u16::from_le_bytes(len_part);
        let attributes_start = self.pos + 2 + 4 + 8 + 8 + 2;
        self.pos += u32::from(u16::from_le_bytes(skip_part)) + 2;
        self.remaining_items -= 1;
        Some(Policy {
            identity_provider,
            created_at,
            valid_to,
            items: AttributesCursor {
                current_position: attributes_start,
                remaining_items,
            },
        })
    }

    fn size_hint(&self) -> (usize, Option<usize>) {
        let rem = self.remaining_items as usize;
        (rem, Some(rem))
    }
}

impl ExactSizeIterator for PoliciesIterator {
    #[inline(always)]
    fn len(&self) -> usize { self.remaining_items as usize }
}

impl<T: sealed::ContextType> HasCommonData for ExternContext<T> {
<<<<<<< HEAD
    type MetadataType = ChainMetaExtern;
=======
    type MetadataType = ExternChainMeta;
>>>>>>> b26f1967
    type ParamType = ExternParameter;
    type PolicyIteratorType = PoliciesIterator;
    type PolicyType = Policy<AttributesCursor>;

    #[inline(always)]
    fn metadata(&self) -> &Self::MetadataType { &ExternChainMeta {} }

    fn policies(&self) -> PoliciesIterator {
        let mut buf: MaybeUninit<[u8; 2]> = MaybeUninit::uninit();
        let buf = unsafe {
            prims::get_policy_section(buf.as_mut_ptr() as *mut u8, 2, 0);
            buf.assume_init()
        };
        PoliciesIterator {
            pos:             2, // 2 because we already read 2 bytes.
            remaining_items: u16::from_le_bytes(buf),
        }
    }

    #[inline(always)]
    fn parameter_cursor(&self) -> Self::ParamType {
        ExternParameter {
            current_position: 0,
        }
    }
}

/// Tag of the transfer operation expected by the host. See [prims::invoke].
const INVOKE_TRANSFER_TAG: u32 = 0;
/// Tag of the transfer operation expected by the host. See [prims::invoke].
const INVOKE_CALL_TAG: u32 = 1;

/// Decode the the response code.
///
/// This is necessary since Wasm only allows us to pass simple scalars as
/// parameters. Everything else requires passing data in memory, or via host
/// functions, both of which are difficult.
///
/// The response is encoded as follows.
/// - success is encoded as 0
/// - every failure has all bits of the first 3 bytes set
/// - in case of failure
///   - if the 4th byte is 0 then the remaining 4 bytes encode the rejection
///     reason from the contract
///   - otherwise only the 4th byte is used, and encodes the enviroment failure.
fn parse_transfer_response_code(code: u64) -> TransferResult {
    if code & !0xffff_ff00_0000_0000 == 0 {
        // success
        // assume response from host conforms to spec, just return success.
        Ok(())
    } else {
        // failure.
        match (0x0000_00ff_0000_0000 & code) >> 32 {
            0x01 => Err(TransferError::AmountTooLarge),
            0x02 => Err(TransferError::MissingAccount),
            _ => crate::trap(), // host precondition violation
        }
    }
}

/// Decode the the response code.
///
/// This is necessary since Wasm only allows us to pass simple scalars as
/// parameters. Everything else requires passing data in memory, or via host
/// functions, both of which are difficult.
///
/// The response is encoded as follows.
/// - success is encoded as 0
/// - every failure has all bits of the first 3 bytes set
/// - in case of failure
///   - if the 4th byte is 0 then the remaining 4 bytes encode the rejection
///     reason from the contract
///   - otherwise only the 4th byte is used, and encodes the enviroment failure.
fn parse_call_response_code(code: u64) -> CallContractResult<ExternCallResponse> {
    if code & !0xffff_ff00_0000_0000 == 0 {
        // this means success
        let rv = (code >> 40) as u32;
        let tag = 0x80_0000u32;
        if tag & rv != 0 {
            Ok((true, NonZeroU32::new(rv & !tag).map(ExternCallResponse::new)))
        } else {
            Ok((false, NonZeroU32::new(rv).map(ExternCallResponse::new)))
        }
    } else {
        match (0x0000_00ff_0000_0000 & code) >> 32 {
            0x00 =>
            // response with logic error and return value.
            {
                let reason = (0x0000_0000_ffff_ffff & code) as u32 as i32;
                if reason == 0 {
                    crate::trap()
                } else {
                    let rv = (code >> 40) as u32;
                    if rv > 0 {
                        Err(CallContractError::LogicReject {
                            reason,
                            return_value: ExternCallResponse::new(unsafe {
                                NonZeroU32::new_unchecked(rv)
                            }),
                        })
                    } else {
                        unsafe { crate::hint::unreachable_unchecked() } // host precondition violation.
                    }
                }
            }
            0x01 => Err(CallContractError::AmountTooLarge),
            0x02 => Err(CallContractError::MissingAccount),
            0x03 => Err(CallContractError::MissingContract),
            0x04 => Err(CallContractError::MissingEntrypoint),
            0x05 => Err(CallContractError::MessageFailed),
            0x06 => Err(CallContractError::Trap),
            _ => unsafe { crate::hint::unreachable_unchecked() }, // host precondition violation
        }
    }
}

/// Helper factoring out the common behaviour of invoke_transfer for the two
/// extern hosts below.
fn invoke_transfer_worker(receiver: &AccountAddress, amount: Amount) -> TransferResult {
    let mut bytes: MaybeUninit<[u8; ACCOUNT_ADDRESS_SIZE + 8]> = MaybeUninit::uninit();
    let data = unsafe {
        (bytes.as_mut_ptr() as *mut u8).copy_from_nonoverlapping(
            receiver.as_ref() as *const [u8; ACCOUNT_ADDRESS_SIZE] as *const u8,
            ACCOUNT_ADDRESS_SIZE,
        );
        (bytes.as_mut_ptr() as *mut u8).add(ACCOUNT_ADDRESS_SIZE).copy_from_nonoverlapping(
            &amount.micro_ccd.to_le_bytes() as *const [u8; 8] as *const u8,
            8,
        );
        bytes.assume_init()
    };
    let response = unsafe {
        prims::invoke(INVOKE_TRANSFER_TAG, data.as_ptr(), (ACCOUNT_ADDRESS_SIZE + 8) as u32)
    };
    parse_transfer_response_code(response)
}

/// A helper that constructs the parameter to invoke_contract.
fn invoke_contract_construct_parameter(
    to: &ContractAddress,
    parameter: Parameter,
    method: EntrypointName,
    amount: Amount,
) -> Vec<u8> {
    let mut data = Vec::with_capacity(16 + parameter.0.len() + 2 + method.size() as usize + 2 + 8);
    let mut cursor = Cursor::new(&mut data);
    to.serial(&mut cursor).unwrap_abort();
    parameter.serial(&mut cursor).unwrap_abort();
    method.serial(&mut cursor).unwrap_abort();
    amount.serial(&mut cursor).unwrap_abort();
    data
}

impl<S> StateBuilder<S>
where
    S: HasStateApi,
{
    /// Open a new state_builder. Only a single instance of the state_builder
    /// should exist during contract execution, thus this should only be
    /// called at the very beginning of execution.
    pub fn open(state: S) -> Self {
        Self {
            state_api: state,
        }
    }

    /// Create a new empty [`StateMap`].
    pub fn new_map<K, V>(&mut self) -> StateMap<K, V, S> {
        let prefix = self.get_and_update_item_prefix();
        StateMap::open(self.state_api.clone(), prefix)
    }

    /// Create a new empty [`StateSet`].
    pub fn new_set<T>(&mut self) -> StateSet<T, S> {
        let prefix = self.get_and_update_item_prefix();
        StateSet::open(self.state_api.clone(), prefix)
    }

    /// Create a new [`StateBox`] and insert the `value` into the state.
    /// This stores the serialized value in the contract state. Thus **if the
    /// `StateBox` is dropped without calling [`delete`](StateBox::delete)
    /// then the value will remain in contract state, leading to a space leak.**
    ///
    /// Note that this dropping can happen implicitly via assignment. For
    /// example,
    ///
    /// ```no_run
    /// # use concordium_std::*;
    /// struct MyState<S: HasStateApi> {
    ///     inner: StateBox<u64, S>,
    /// }
    /// fn incorrect_replace<S: HasStateApi>(
    ///     state_builder: &mut StateBuilder<S>,
    ///     state: &mut MyState<S>,
    /// ) {
    ///     // The following is incorrect. The old value of `inner` is not properly deleted.
    ///     // from the state.
    ///     state.inner = state_builder.new_box(0); // ⚠️
    /// }
    /// ```
    /// Instead, the old value should be manually deleted.
    /// ```no_run
    /// # use concordium_std::*;
    /// # struct MyState<S: HasStateApi> {
    /// #    inner: StateBox<u64, S>
    /// # }
    /// fn correct_replace<S: HasStateApi>(
    ///     state_builder: &mut StateBuilder<S>,
    ///     state: &mut MyState<S>,
    /// ) {
    ///     let old_box = mem::replace(&mut state.inner, state_builder.new_box(0));
    ///     old_box.delete()
    /// }
    /// ```
    #[must_use]
    pub fn new_box<T: Serial>(&mut self, value: T) -> StateBox<T, S> {
        let prefix = self.get_and_update_item_prefix();

        // Insert the value into the state
        let mut state_entry = self.state_api.create_entry(&prefix).unwrap_abort();
        value.serial(&mut state_entry).unwrap_abort();
        StateBox::new(value, self.state_api.clone(), state_entry)
    }

    fn get_and_update_item_prefix(&mut self) -> [u8; 8] {
        // Get the next prefix or insert and use the initial one.
        // Unwrapping is safe when using the high-level API because it is not possible
        // to get an iterator that locks this entry.
        let mut next_collection_prefix_entry = self
            .state_api
            .entry(NEXT_ITEM_PREFIX_KEY)
            .or_insert_raw(&INITIAL_NEXT_ITEM_PREFIX)
            .unwrap_abort();

        // Get the next collection prefix
        let collection_prefix = next_collection_prefix_entry.read_u64().unwrap_abort(); // Unwrapping is safe if only using the high-level API.

        // Rewind state entry position.
        next_collection_prefix_entry.move_to_start();

        // Increment the collection prefix
        next_collection_prefix_entry.write_u64(collection_prefix + 1).unwrap_abort(); // Writing to state cannot fail.

        collection_prefix.to_le_bytes()
    }
}

#[cfg(test)]
/// Some helper methods that are used for internal tests.
impl<S> StateBuilder<S>
where
    S: HasStateApi,
{
    /// Get a value from the generic map.
    /// `Some(Err(_))` means that something exists in the state with that key,
    /// but it isn't of type `V`.
    pub(crate) fn get<K: Serial, V: DeserialWithState<S>>(&self, key: K) -> Option<ParseResult<V>> {
        let key_with_map_prefix = Self::prepend_generic_map_key(key);

        self.state_api
            .lookup_entry(&key_with_map_prefix)
            .map(|mut entry| V::deserial_with_state(&self.state_api, &mut entry))
    }

    /// Inserts a value in the generic map.
    /// The key and value are serialized before insert.
    pub(crate) fn insert<K: Serial, V: Serial>(
        &mut self,
        key: K,
        value: V,
    ) -> Result<(), StateError> {
        let key_with_map_prefix = Self::prepend_generic_map_key(key);
        match self.state_api.entry(key_with_map_prefix) {
            EntryRaw::Vacant(vac) => {
                let _ = vac.insert(&value);
            }
            EntryRaw::Occupied(mut occ) => occ.insert(&value),
        }
        Ok(())
    }

    /// Serializes the key and prepends [GENERIC_MAP_PREFIX].
    /// This is similar to how [StateMap] works, where a unique prefix is
    /// prepended onto keys. Since there is only one generic map, the prefix
    /// is a constant.
    fn prepend_generic_map_key<K: Serial>(key: K) -> Vec<u8> {
        let mut key_with_map_prefix = to_bytes(&GENERIC_MAP_PREFIX);
        key_with_map_prefix.append(&mut to_bytes(&key));
        key_with_map_prefix
    }
}

impl<S> HasHost<S> for ExternHost<S>
where
    S: Serial + DeserialWithState<ExternStateApi>,
{
    type ReturnValueType = ExternCallResponse;
    type StateApiType = ExternStateApi;

    fn invoke_transfer(&self, receiver: &AccountAddress, amount: Amount) -> TransferResult {
        invoke_transfer_worker(receiver, amount)
    }

    fn invoke_contract_raw(
        &mut self,
        to: &ContractAddress,
        parameter: Parameter,
        method: EntrypointName,
        amount: Amount,
    ) -> CallContractResult<Self::ReturnValueType> {
        let data = invoke_contract_construct_parameter(to, parameter, method, amount);
        let len = data.len();
        // save the state before the out-call to reflect any changes we might have done.
        // this is not optimal, and ideally we'd keep track of changes. But that is more
        // error prone for the programmer.
        self.commit_state();
        let response = unsafe { prims::invoke(INVOKE_CALL_TAG, data.as_ptr(), len as u32) };
        let (state_modified, res) = parse_call_response_code(response)?;
        if state_modified {
            // The state of the contract changed as a result of the call.
            // So we refresh it.
            if let Ok(new_state) = S::deserial_with_state(
                &self.state_builder.state_api,
                &mut self.state_builder.state_api.lookup_entry(&[]).unwrap_abort(),
            ) {
                self.state = new_state;
            } else {
                crate::trap()
            }
        }
        Ok((state_modified, res))
    }

    fn invoke_contract_raw_read_only(
        &self,
        to: &ContractAddress,
        parameter: Parameter,
        method: EntrypointName,
        amount: Amount,
    ) -> ReadOnlyCallContractResult<Self::ReturnValueType> {
        let data = invoke_contract_construct_parameter(to, parameter, method, amount);
        let len = data.len();
        let response = unsafe { prims::invoke(INVOKE_CALL_TAG, data.as_ptr(), len as u32) };
        let (state_modified, res) = parse_call_response_code(response)?;
        if state_modified {
            crate::trap()
        } else {
            Ok(res)
        }
    }

    fn state(&self) -> &S { &self.state }

    fn state_mut(&mut self) -> &mut S { &mut self.state }

    fn commit_state(&mut self) {
        let mut root_entry = self.state_builder.state_api.lookup_entry(&[]).unwrap_abort();
        self.state.serial(&mut root_entry).unwrap_abort();
        let new_state_size = root_entry.size().unwrap_abort();
        root_entry.truncate(new_state_size).unwrap_abort();
    }

    #[inline(always)]
    fn self_balance(&self) -> Amount {
        Amount::from_micro_ccd(unsafe { prims::get_receive_self_balance() })
    }

    #[inline(always)]
    fn state_builder(&mut self) -> &mut StateBuilder<Self::StateApiType> { &mut self.state_builder }

    #[inline(always)]
    fn state_and_builder(&mut self) -> (&mut S, &mut StateBuilder<Self::StateApiType>) {
        (&mut self.state, &mut self.state_builder)
    }
}

impl HasHost<ExternStateApi> for ExternLowLevelHost {
    type ReturnValueType = ExternCallResponse;
    type StateApiType = ExternStateApi;

    #[inline(always)]
    fn invoke_transfer(&self, receiver: &AccountAddress, amount: Amount) -> TransferResult {
        invoke_transfer_worker(receiver, amount)
    }

    fn invoke_contract_raw(
        &mut self,
        to: &ContractAddress,
        parameter: Parameter,
        method: EntrypointName,
        amount: Amount,
    ) -> CallContractResult<Self::ReturnValueType> {
        let data = invoke_contract_construct_parameter(to, parameter, method, amount);
        let len = data.len();
        let response = unsafe { prims::invoke(INVOKE_CALL_TAG, data.as_ptr(), len as u32) };
        parse_call_response_code(response)
    }

    #[inline(always)]
    fn state(&self) -> &ExternStateApi { &self.state_api }

    #[inline(always)]
    fn state_mut(&mut self) -> &mut ExternStateApi { &mut self.state_api }

    #[inline(always)]
    fn commit_state(&mut self) {
        // do nothing since the low level host does not maintain any state
    }

    #[inline(always)]
    fn self_balance(&self) -> Amount {
        Amount::from_micro_ccd(unsafe { prims::get_receive_self_balance() })
    }

    #[inline(always)]
    fn state_builder(&mut self) -> &mut StateBuilder<Self::StateApiType> { &mut self.state_builder }

    #[inline(always)]
    fn state_and_builder(
        &mut self,
    ) -> (&mut ExternStateApi, &mut StateBuilder<Self::StateApiType>) {
        (&mut self.state_api, &mut self.state_builder)
    }

    fn invoke_contract_raw_read_only(
        &self,
        to: &ContractAddress,
        parameter: Parameter<'_>,
        method: EntrypointName<'_>,
        amount: Amount,
    ) -> ReadOnlyCallContractResult<Self::ReturnValueType> {
        let data = invoke_contract_construct_parameter(to, parameter, method, amount);
        let len = data.len();
        let response = unsafe { prims::invoke(INVOKE_CALL_TAG, data.as_ptr(), len as u32) };
        let (state_modified, res) = parse_call_response_code(response)?;
        if state_modified {
            crate::trap()
        } else {
            Ok(res)
        }
    }
}

impl HasCryptoPrimitives for ExternCryptoPrimitives {
    fn verify_ed25519_signature(
        &self,
        public_key: PublicKeyEd25519,
        signature: SignatureEd25519,
        message: &[u8],
    ) -> bool {
        let res = unsafe {
            prims::verify_ed25519_signature(
                public_key.0.as_ptr(),
                signature.0.as_ptr(),
                message.as_ptr(),
                message.len() as u32,
            )
        };
        res == 1
    }

    fn verify_ecdsa_secp256k1_signature(
        &self,
        public_key: PublicKeyEcdsaSecp256k1,
        signature: SignatureEcdsaSecp256k1,
        message_hash: [u8; 32],
    ) -> bool {
        let res = unsafe {
            prims::verify_ecdsa_secp256k1_signature(
                public_key.0.as_ptr(),
                signature.0.as_ptr(),
                message_hash.as_ptr(),
            )
        };
        res == 1
    }

    fn hash_sha2_256(&self, data: &[u8]) -> HashSha2256 {
        let mut output: MaybeUninit<[u8; 32]> = MaybeUninit::uninit();
        unsafe {
            prims::hash_sha2_256(data.as_ptr(), data.len() as u32, output.as_mut_ptr() as *mut u8);
            HashSha2256(output.assume_init())
        }
    }

    fn hash_sha3_256(&self, data: &[u8]) -> HashSha3256 {
        let mut output: MaybeUninit<[u8; 32]> = MaybeUninit::uninit();
        unsafe {
            prims::hash_sha3_256(data.as_ptr(), data.len() as u32, output.as_mut_ptr() as *mut u8);
            HashSha3256(output.assume_init())
        }
    }

    fn hash_keccak_256(&self, data: &[u8]) -> HashKeccak256 {
        let mut output: MaybeUninit<[u8; 32]> = MaybeUninit::uninit();
        unsafe {
            prims::hash_keccak_256(
                data.as_ptr(),
                data.len() as u32,
                output.as_mut_ptr() as *mut u8,
            );
            HashKeccak256(output.assume_init())
        }
    }
}

/// # Trait implementations for the init context
impl HasInitContext for ExternContext<crate::types::ExternInitContext> {
    type InitData = ();

    /// Create a new init context by using an external call.
    fn open(_: Self::InitData) -> Self { ExternContext::default() }

    #[inline(always)]
    fn init_origin(&self) -> AccountAddress {
        let mut bytes: MaybeUninit<[u8; ACCOUNT_ADDRESS_SIZE]> = MaybeUninit::uninit();
        let ptr = bytes.as_mut_ptr();
        let address = unsafe {
            prims::get_init_origin(ptr as *mut u8);
            bytes.assume_init()
        };
        AccountAddress(address)
    }
}

/// # Trait implementations for the receive context
impl HasReceiveContext for ExternContext<crate::types::ExternReceiveContext> {
    type ReceiveData = ();

    /// Create a new receive context
    fn open(_: Self::ReceiveData) -> Self { ExternContext::default() }

    #[inline(always)]
    fn invoker(&self) -> AccountAddress {
        let mut bytes: MaybeUninit<[u8; ACCOUNT_ADDRESS_SIZE]> = MaybeUninit::uninit();
        let ptr = bytes.as_mut_ptr();
        let address = unsafe {
            prims::get_receive_invoker(ptr as *mut u8);
            bytes.assume_init()
        };
        AccountAddress(address)
    }

    #[inline(always)]
    fn self_address(&self) -> ContractAddress {
        let mut bytes: MaybeUninit<[u8; 16]> = MaybeUninit::uninit();
        let ptr = bytes.as_mut_ptr();
        let address = unsafe {
            prims::get_receive_self_address(ptr as *mut u8);
            bytes.assume_init()
        };
        match from_bytes(&address) {
            Ok(v) => v,
            Err(_) => crate::trap(),
        }
    }

    #[inline(always)]
    fn sender(&self) -> Address {
        let mut bytes: MaybeUninit<[u8; 33]> = MaybeUninit::uninit();
        let ptr = bytes.as_mut_ptr() as *mut u8;
        unsafe {
            prims::get_receive_sender(ptr);
            let tag = *ptr;
            match tag {
                0u8 => {
                    match from_bytes(core::slice::from_raw_parts(ptr.add(1), ACCOUNT_ADDRESS_SIZE))
                    {
                        Ok(v) => Address::Account(v),
                        Err(_) => crate::trap(),
                    }
                }
                1u8 => match from_bytes(core::slice::from_raw_parts(ptr.add(1), 16)) {
                    Ok(v) => Address::Contract(v),
                    Err(_) => crate::trap(),
                },
                _ => crate::trap(), // unreachable!("Host violated precondition."),
            }
        }
    }

    #[inline(always)]
    fn owner(&self) -> AccountAddress {
        let mut bytes: MaybeUninit<[u8; ACCOUNT_ADDRESS_SIZE]> = MaybeUninit::uninit();
        let ptr = bytes.as_mut_ptr();
        let address = unsafe {
            prims::get_receive_owner(ptr as *mut u8);
            bytes.assume_init()
        };
        AccountAddress(address)
    }

    fn named_entrypoint(&self) -> OwnedEntrypointName {
        let mut data = crate::vec![0u8; unsafe { prims::get_receive_entrypoint_size() as usize }];
        unsafe { prims::get_receive_entrypoint(data.as_mut_ptr()) };
        OwnedEntrypointName::new_unchecked(unsafe { String::from_utf8_unchecked(data) })
    }
}

/// #Implementations of the logger.

impl HasLogger for Logger {
    #[inline(always)]
    fn init() -> Self {
        Self {
            _private: (),
        }
    }

    fn log_raw(&mut self, event: &[u8]) -> Result<(), LogError> {
        let res = unsafe { prims::log_event(event.as_ptr(), event.len() as u32) };
        match res {
            1 => Ok(()),
            0 => Err(LogError::Full),
            _ => Err(LogError::Malformed),
        }
    }
}

/// Allocates a Vec of bytes prepended with its length as a `u32` into memory,
/// and prevents them from being dropped. Returns the pointer.
/// Used to pass bytes from a Wasm module to its host.
#[doc(hidden)]
pub fn put_in_memory(input: &[u8]) -> *mut u8 {
    let bytes_length = input.len() as u32;
    let mut bytes = to_bytes(&bytes_length);
    bytes.extend_from_slice(input);
    let ptr = bytes.as_mut_ptr();
    #[cfg(feature = "std")]
    ::std::mem::forget(bytes);
    #[cfg(not(feature = "std"))]
    core::mem::forget(bytes);
    ptr
}

impl<A, E> UnwrapAbort for Result<A, E> {
    type Unwrap = A;

    #[inline]
    fn unwrap_abort(self) -> Self::Unwrap {
        match self {
            Ok(x) => x,
            Err(_) => crate::trap(),
        }
    }
}

impl<A, E: fmt::Debug> ExpectReport for Result<A, E> {
    type Unwrap = A;

    fn expect_report(self, msg: &str) -> Self::Unwrap {
        match self {
            Ok(x) => x,
            Err(e) => crate::fail!("{}: {:?}", msg, e),
        }
    }
}

impl<A: fmt::Debug, E> ExpectErrReport for Result<A, E> {
    type Unwrap = E;

    fn expect_err_report(self, msg: &str) -> Self::Unwrap {
        match self {
            Ok(a) => crate::fail!("{}: {:?}", msg, a),
            Err(e) => e,
        }
    }
}

impl<A> UnwrapAbort for Option<A> {
    type Unwrap = A;

    #[inline(always)]
    fn unwrap_abort(self) -> Self::Unwrap { self.unwrap_or_else(|| crate::trap()) }
}

impl<A> ExpectReport for Option<A> {
    type Unwrap = A;

    fn expect_report(self, msg: &str) -> Self::Unwrap {
        match self {
            Some(v) => v,
            None => crate::fail!("{}", msg),
        }
    }
}

impl<A: fmt::Debug> ExpectNoneReport for Option<A> {
    fn expect_none_report(self, msg: &str) {
        if let Some(x) = self {
            crate::fail!("{}: {:?}", msg, x)
        }
    }
}

impl<K: Serial + Ord> SerialCtx for BTreeSet<K> {
    fn serial_ctx<W: Write>(
        &self,
        size_len: schema::SizeLength,
        out: &mut W,
    ) -> Result<(), W::Err> {
        schema::serial_length(self.len(), size_len, out)?;
        serial_set_no_length(self, out)
    }
}

impl<K: Deserial + Ord + Copy> DeserialCtx for BTreeSet<K> {
    fn deserial_ctx<R: Read>(
        size_len: schema::SizeLength,
        ensure_ordered: bool,
        source: &mut R,
    ) -> ParseResult<Self> {
        let len = schema::deserial_length(source, size_len)?;
        if ensure_ordered {
            deserial_set_no_length(source, len)
        } else {
            deserial_set_no_length_no_order_check(source, len)
        }
    }
}

impl<K: Serial + Ord, V: Serial> SerialCtx for BTreeMap<K, V> {
    fn serial_ctx<W: Write>(
        &self,
        size_len: schema::SizeLength,
        out: &mut W,
    ) -> Result<(), W::Err> {
        schema::serial_length(self.len(), size_len, out)?;
        serial_map_no_length(self, out)
    }
}

impl<K: Deserial + Ord + Copy, V: Deserial> DeserialCtx for BTreeMap<K, V> {
    fn deserial_ctx<R: Read>(
        size_len: schema::SizeLength,
        ensure_ordered: bool,
        source: &mut R,
    ) -> ParseResult<Self> {
        let len = schema::deserial_length(source, size_len)?;
        if ensure_ordered {
            deserial_map_no_length(source, len)
        } else {
            deserial_map_no_length_no_order_check(source, len)
        }
    }
}

/// Serialization for HashSet given a size_len.
/// Values are not serialized in any particular order.
impl<K: Serial> SerialCtx for HashSet<K> {
    fn serial_ctx<W: Write>(
        &self,
        size_len: schema::SizeLength,
        out: &mut W,
    ) -> Result<(), W::Err> {
        schema::serial_length(self.len(), size_len, out)?;
        serial_hashset_no_length(self, out)
    }
}

/// Deserialization for HashSet given a size_len.
/// Values are not verified to be in any particular order and setting
/// ensure_ordering have no effect.
impl<K: Deserial + Eq + Hash> DeserialCtx for HashSet<K> {
    fn deserial_ctx<R: Read>(
        size_len: schema::SizeLength,
        _ensure_ordered: bool,
        source: &mut R,
    ) -> ParseResult<Self> {
        let len = schema::deserial_length(source, size_len)?;
        deserial_hashset_no_length(source, len)
    }
}

/// Serialization for HashMap given a size_len.
/// Keys are not serialized in any particular order.
impl<K: Serial, V: Serial> SerialCtx for HashMap<K, V> {
    fn serial_ctx<W: Write>(
        &self,
        size_len: schema::SizeLength,
        out: &mut W,
    ) -> Result<(), W::Err> {
        schema::serial_length(self.len(), size_len, out)?;
        serial_hashmap_no_length(self, out)
    }
}

/// Deserialization for HashMap given a size_len.
/// Keys are not verified to be in any particular order and setting
/// ensure_ordering have no effect.
impl<K: Deserial + Eq + Hash, V: Deserial> DeserialCtx for HashMap<K, V> {
    fn deserial_ctx<R: Read>(
        size_len: schema::SizeLength,
        _ensure_ordered: bool,
        source: &mut R,
    ) -> ParseResult<Self> {
        let len = schema::deserial_length(source, size_len)?;
        deserial_hashmap_no_length(source, len)
    }
}

impl<T: Serial> SerialCtx for &[T] {
    fn serial_ctx<W: Write>(
        &self,
        size_len: schema::SizeLength,
        out: &mut W,
    ) -> Result<(), W::Err> {
        schema::serial_length(self.len(), size_len, out)?;
        serial_vector_no_length(self, out)
    }
}

impl<T: Serial> SerialCtx for Vec<T> {
    fn serial_ctx<W: Write>(
        &self,
        size_len: schema::SizeLength,
        out: &mut W,
    ) -> Result<(), W::Err> {
        self.as_slice().serial_ctx(size_len, out)
    }
}

impl<T: Deserial> DeserialCtx for Vec<T> {
    fn deserial_ctx<R: Read>(
        size_len: schema::SizeLength,
        _ensure_ordered: bool,
        source: &mut R,
    ) -> ParseResult<Self> {
        let len = schema::deserial_length(source, size_len)?;
        deserial_vector_no_length(source, len)
    }
}

impl SerialCtx for &str {
    fn serial_ctx<W: Write>(
        &self,
        size_len: schema::SizeLength,
        out: &mut W,
    ) -> Result<(), W::Err> {
        schema::serial_length(self.len(), size_len, out)?;
        serial_vector_no_length(&self.as_bytes().to_vec(), out)
    }
}

impl SerialCtx for String {
    fn serial_ctx<W: Write>(
        &self,
        size_len: schema::SizeLength,
        out: &mut W,
    ) -> Result<(), W::Err> {
        self.as_str().serial_ctx(size_len, out)
    }
}

impl DeserialCtx for String {
    fn deserial_ctx<R: Read>(
        size_len: schema::SizeLength,
        _ensure_ordered: bool,
        source: &mut R,
    ) -> ParseResult<Self> {
        let len = schema::deserial_length(source, size_len)?;
        let bytes = deserial_vector_no_length(source, len)?;
        let res = String::from_utf8(bytes).map_err(|_| ParseError::default())?;
        Ok(res)
    }
}

/// Blanket implementation of [DeserialWithState] for any [Deserial] types,
/// which simply does not use the state argument.
impl<D: Deserial, S: HasStateApi> DeserialWithState<S> for D {
    #[inline(always)]
    fn deserial_with_state<R: Read>(_state: &S, source: &mut R) -> ParseResult<Self> {
        Self::deserial(source)
    }
}

/// Blanket implementation of [DeserialCtxWithState] for any [DeserialCtx]
/// types, which simply does not use the state argument.
impl<D: DeserialCtx, S: HasStateApi> DeserialCtxWithState<S> for D {
    #[inline(always)]
    fn deserial_ctx_with_state<R: Read>(
        size_length: schema::SizeLength,
        ensure_ordered: bool,
        _state: &S,
        source: &mut R,
    ) -> ParseResult<Self> {
        Self::deserial_ctx(size_length, ensure_ordered, source)
    }
}

impl<K, V, S> DeserialWithState<S> for StateMap<K, V, S>
where
    S: HasStateApi,
{
    fn deserial_with_state<R: Read>(state: &S, source: &mut R) -> ParseResult<Self> {
        source.read_array().map(|map_prefix| StateMap::open(state.clone(), map_prefix))
    }
}

impl<T, S> DeserialWithState<S> for StateSet<T, S>
where
    S: HasStateApi,
    T: Serial + DeserialWithState<S>,
{
    fn deserial_with_state<R: Read>(state: &S, source: &mut R) -> ParseResult<Self> {
        source.read_array().map(|set_prefix| StateSet::open(state.clone(), set_prefix))
    }
}

impl<T, S> DeserialWithState<S> for StateBox<T, S>
where
    S: HasStateApi,
    T: Serial + DeserialWithState<S>,
{
    fn deserial_with_state<R: Read>(state: &S, source: &mut R) -> ParseResult<Self> {
        let prefix = source.read_array()?;
        Ok(StateBox {
            state_api: state.clone(),
            inner:     UnsafeCell::new(StateBoxInner::Reference {
                prefix,
            }),
        })
    }
}

impl<T: Serialize> Deletable for T {
    #[inline(always)]
    fn delete(self) {} // Types that are Serialize have nothing to delete!
}

impl<T, S> Deletable for StateBox<T, S>
where
    T: Serial + DeserialWithState<S> + Deletable,
    S: HasStateApi,
{
    fn delete(mut self) {
        // replace the value with a dummy one for which drop is a no-op.
        let inner = mem::replace(
            &mut self.inner,
            UnsafeCell::new(StateBoxInner::Reference {
                prefix: [0u8; 8],
            }),
        );
        let (entry, value) = match inner.into_inner() {
            StateBoxInner::Loaded {
                entry,
                value,
                ..
            } => (entry, value),
            StateBoxInner::Reference {
                prefix,
            } => {
                // we load the value first because it might be necessary to delete
                // the nested value.
                // TODO: This is pretty bad for performance, but we cannot specialize the
                // implementation for flat values. Once rust supports specialization we might be
                // able to have a more precise implementation for flat values,
                // i.e., ones which are Deserial.
                let mut entry = self.state_api.lookup_entry(&prefix).unwrap_abort();
                let value = T::deserial_with_state(&self.state_api, &mut entry).unwrap_abort();
                (entry, value)
            }
        };
        self.state_api.delete_entry(entry).unwrap_abort();
        value.delete()
    }
}

impl<T, S> Deletable for StateSet<T, S>
where
    S: HasStateApi,
{
    fn delete(mut self) {
        // Statesets cannot contain state types (e.g. StateBox), so there is nothing to
        // delete, apart from the set itself.

        // Unwrapping is safe when only using the high-level API.
        self.state_api.delete_prefix(&self.prefix).unwrap_abort();
    }
}

impl<K, V, S> Deletable for StateMap<K, V, S>
where
    S: HasStateApi,
    K: Serialize,
    V: Serial + DeserialWithState<S> + Deletable,
{
    fn delete(mut self) { self.clear(); }
}

impl Serial for PublicKeyEd25519 {
    fn serial<W: Write>(&self, out: &mut W) -> Result<(), W::Err> { self.0.serial(out) }
}

impl Deserial for PublicKeyEd25519 {
    fn deserial<R: Read>(source: &mut R) -> ParseResult<Self> {
        Ok(PublicKeyEd25519(Deserial::deserial(source)?))
    }
}

impl schema::SchemaType for PublicKeyEd25519 {
    fn get_type() -> concordium_contracts_common::schema::Type {
        schema::Type::Array(32, boxed::Box::new(schema::Type::U8))
    }
}

impl Serial for PublicKeyEcdsaSecp256k1 {
    fn serial<W: Write>(&self, out: &mut W) -> Result<(), W::Err> { self.0.serial(out) }
}

impl Deserial for PublicKeyEcdsaSecp256k1 {
    fn deserial<R: Read>(source: &mut R) -> ParseResult<Self> {
        Ok(PublicKeyEcdsaSecp256k1(Deserial::deserial(source)?))
    }
}

impl schema::SchemaType for PublicKeyEcdsaSecp256k1 {
    fn get_type() -> concordium_contracts_common::schema::Type {
        schema::Type::Array(33, boxed::Box::new(schema::Type::U8))
    }
}

impl Serial for SignatureEd25519 {
    fn serial<W: Write>(&self, out: &mut W) -> Result<(), W::Err> { self.0.serial(out) }
}

impl Deserial for SignatureEd25519 {
    fn deserial<R: Read>(source: &mut R) -> ParseResult<Self> {
        Ok(SignatureEd25519(Deserial::deserial(source)?))
    }
}

impl schema::SchemaType for SignatureEd25519 {
    fn get_type() -> concordium_contracts_common::schema::Type {
        schema::Type::Array(64, boxed::Box::new(schema::Type::U8))
    }
}

impl Serial for SignatureEcdsaSecp256k1 {
    fn serial<W: Write>(&self, out: &mut W) -> Result<(), W::Err> { self.0.serial(out) }
}

impl Deserial for SignatureEcdsaSecp256k1 {
    fn deserial<R: Read>(source: &mut R) -> ParseResult<Self> {
        Ok(SignatureEcdsaSecp256k1(Deserial::deserial(source)?))
    }
}

impl schema::SchemaType for SignatureEcdsaSecp256k1 {
    fn get_type() -> concordium_contracts_common::schema::Type {
        schema::Type::Array(64, boxed::Box::new(schema::Type::U8))
    }
}

impl Serial for HashSha2256 {
    fn serial<W: Write>(&self, out: &mut W) -> Result<(), W::Err> { self.0.serial(out) }
}

impl Deserial for HashSha2256 {
    fn deserial<R: Read>(source: &mut R) -> ParseResult<Self> {
        Ok(HashSha2256(Deserial::deserial(source)?))
    }
}

impl schema::SchemaType for HashSha2256 {
    fn get_type() -> concordium_contracts_common::schema::Type {
        schema::Type::Array(32, boxed::Box::new(schema::Type::U8))
    }
}

impl Serial for HashSha3256 {
    fn serial<W: Write>(&self, out: &mut W) -> Result<(), W::Err> { self.0.serial(out) }
}

impl Deserial for HashSha3256 {
    fn deserial<R: Read>(source: &mut R) -> ParseResult<Self> {
        Ok(HashSha3256(Deserial::deserial(source)?))
    }
}

impl schema::SchemaType for HashSha3256 {
    fn get_type() -> concordium_contracts_common::schema::Type {
        schema::Type::Array(32, boxed::Box::new(schema::Type::U8))
    }
}

impl Serial for HashKeccak256 {
    fn serial<W: Write>(&self, out: &mut W) -> Result<(), W::Err> { self.0.serial(out) }
}

impl Deserial for HashKeccak256 {
    fn deserial<R: Read>(source: &mut R) -> ParseResult<Self> {
        Ok(HashKeccak256(Deserial::deserial(source)?))
    }
}

impl schema::SchemaType for HashKeccak256 {
    fn get_type() -> concordium_contracts_common::schema::Type {
        schema::Type::Array(32, boxed::Box::new(schema::Type::U8))
    }
}<|MERGE_RESOLUTION|>--- conflicted
+++ resolved
@@ -1677,11 +1677,7 @@
 }
 
 impl<T: sealed::ContextType> HasCommonData for ExternContext<T> {
-<<<<<<< HEAD
-    type MetadataType = ChainMetaExtern;
-=======
     type MetadataType = ExternChainMeta;
->>>>>>> b26f1967
     type ParamType = ExternParameter;
     type PolicyIteratorType = PoliciesIterator;
     type PolicyType = Policy<AttributesCursor>;
