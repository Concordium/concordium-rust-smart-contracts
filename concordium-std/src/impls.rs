--- conflicted
+++ resolved
@@ -604,14 +604,8 @@
         }
     }
 
-<<<<<<< HEAD
     /// Try to get the value with the given key.
-    /// Returns `Some(Err(..))` if the item found could not be deserialized to
-    /// `V`.
-    pub fn get(&self, key: &K) -> Option<ParseResult<V>> {
-=======
-    pub fn get(&self, key: K) -> Option<V> {
->>>>>>> 94f345b3
+    pub fn get(&self, key: &K) -> Option<V> {
         let k = self.key_with_map_prefix(&key);
         self.state_ll.borrow().lookup(&k).and_then(|mut entry| {
             Some(V::deserial_state_ctx(&self.state_ll, &mut entry).expect_report(
@@ -620,14 +614,9 @@
         })
     }
 
-<<<<<<< HEAD
     /// Inserts the value with the given key.
-    /// If the position was occupied it will try to deserialize it as `V` and
-    /// return the old value.
-    pub fn insert(&mut self, key: K, value: V) -> Option<ParseResult<V>> {
-=======
+    /// If the position was occupied it will return the old value.
     pub fn insert(&mut self, key: K, value: V) -> Option<V> {
->>>>>>> 94f345b3
         let key_bytes = self.key_with_map_prefix(&key);
         let value_bytes = to_bytes(&value);
         match self.state_ll.borrow_mut().entry(&key_bytes) {
@@ -645,16 +634,8 @@
         }
     }
 
-<<<<<<< HEAD
     /// Get an entry for the given key.
-    /// Returns Err(..) if the entry is occupied by something that isn't of type
-    /// `V`.
-    // TODO: Should functions on StateMap assume that ParseResults won't occur? (as
-    // long as you only use high level API).
-    pub fn entry(&mut self, key: K) -> ParseResult<Entry<K, V, S::EntryType>> {
-=======
     pub fn entry(&mut self, key: K) -> Entry<K, V, S::EntryType> {
->>>>>>> 94f345b3
         let key_bytes = self.key_with_map_prefix(&key);
         match self.state_ll.borrow_mut().entry(&key_bytes) {
             EntryRaw::Vacant(vac) => Entry::Vacant(VacantEntry::new(key, vac.state_entry)),
