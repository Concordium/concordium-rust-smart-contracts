--- conflicted
+++ resolved
@@ -7,11 +7,9 @@
 #[cfg(not(feature = "std"))]
 use alloc::vec::Vec;
 
-<<<<<<< HEAD
-use crate::{types::LogError, EntryRaw, StateEntryId, StateMap, StateSet};
-=======
-use crate::{types::LogError, CallContractResult, TransferResult};
->>>>>>> c632f69e
+use crate::{
+    types::LogError, CallContractResult, EntryRaw, StateEntryId, StateMap, StateSet, TransferResult,
+};
 use concordium_contracts_common::*;
 
 /// Objects which can access parameters to contracts.
