--- conflicted
+++ resolved
@@ -328,231 +328,4 @@
     /// Check whether a node is empty.
     /// A node is considered empty when it has no data and no children.
     fn is_empty(&self) -> bool { self.data.is_none() && self.children.iter().all(|x| x.is_none()) }
-<<<<<<< HEAD
-}
-
-#[cfg(test)]
-mod tests {
-    use crate::test_infrastructure::{trie::StateTrie, TestStateEntry};
-    use concordium_contracts_common::{to_bytes, Deserial, Read, Seek, SeekFrom, Write};
-
-    /// Create an entry and unwrap the result.
-    fn create_entry(trie: &mut StateTrie, key: &[u8]) -> TestStateEntry {
-        trie.create_entry(key).expect("Failed to create entry")
-    }
-
-    /// Delete an entry and unwrap the result.
-    fn delete_entry(trie: &mut StateTrie, entry: TestStateEntry) {
-        trie.delete_entry(entry).expect("Failed to delete entry")
-    }
-
-    #[test]
-    fn insert_get_test() {
-        let expected_value = "hello";
-        let key = [0, 1, 2];
-        let mut trie = StateTrie::new();
-
-        create_entry(&mut trie, &key)
-            .write_all(&to_bytes(&expected_value))
-            .expect("Writing to state failed.");
-
-        let mut entry = trie.lookup(&key).expect("Entry not found");
-        let actual_value = String::deserial(&mut entry).unwrap();
-        assert_eq!(&expected_value, &actual_value);
-    }
-
-    #[test]
-    fn delete_entry_test() {
-        let key1 = [0];
-        let key2 = [0, 0]; // A leaf, which is the child of the key1 node.
-        let mut trie = StateTrie::new();
-        create_entry(&mut trie, &key1);
-        create_entry(&mut trie, &key2);
-
-        // Both entries exist in the tree.
-        let entry1 = trie.lookup(&key1).expect("entry1 not found");
-        assert!(trie.lookup(&key2).is_some());
-
-        delete_entry(&mut trie, entry1); // Delete the data in the parent node.
-        assert!(trie.lookup(&key1).is_none());
-        assert!(trie.lookup(&key2).is_some()); // The child should still exist.
-    }
-
-    #[test]
-    fn delete_prefix_test() {
-        let key1 = [0];
-        let key2 = [0, 0];
-        let key3 = [0, 0, 0];
-
-        let mut trie = StateTrie::new();
-        create_entry(&mut trie, &key1);
-        create_entry(&mut trie, &key2);
-        create_entry(&mut trie, &key3);
-
-        assert!(trie.delete_prefix(&key2).is_ok());
-
-        assert!(trie.lookup(&key1).is_some());
-        assert!(trie.lookup(&key2).is_none());
-        assert!(trie.lookup(&key3).is_none());
-    }
-
-    #[test]
-    fn double_create_overwrites_data() {
-        let key = [];
-        let mut trie = StateTrie::new();
-        create_entry(&mut trie, &key)
-            .write_all(&to_bytes(&"hello"))
-            .expect("Writing to state failed");
-
-        // Creating again overwrites the old data.
-        let res = String::deserial(&mut create_entry(&mut trie, &key));
-
-        assert!(res.is_err())
-    }
-
-    #[test]
-    fn iterator_test() {
-        let mut trie = StateTrie::new();
-
-        create_entry(&mut trie, b"a").write_u8(42).unwrap();
-        create_entry(&mut trie, b"ab").write_u8(43).unwrap();
-        let mut entry_abd = create_entry(&mut trie, b"abd");
-        let mut entry_abdf = create_entry(&mut trie, b"abdf");
-        let mut entry_abdg = create_entry(&mut trie, b"abdg");
-        let mut entry_abe = create_entry(&mut trie, b"abe");
-        create_entry(&mut trie, b"ac").write_u8(44).unwrap();
-
-        entry_abd.write_u8(0).unwrap();
-        entry_abdf.write_u8(1).unwrap();
-        entry_abdg.write_u8(2).unwrap();
-        entry_abe.write_u8(3).unwrap();
-
-        // Get an iterator of the trie.
-        let mut iter = trie.iterator(b"ab").unwrap();
-        assert_eq!(u8::deserial(&mut iter.next().unwrap()), Ok(0));
-        assert_eq!(u8::deserial(&mut iter.next().unwrap()), Ok(1));
-        assert_eq!(u8::deserial(&mut iter.next().unwrap()), Ok(2));
-        assert_eq!(u8::deserial(&mut iter.next().unwrap()), Ok(3));
-        assert!(iter.next().is_none());
-
-        // Delete some entries.
-        trie.delete_iterator(iter);
-        assert!(trie.delete_entry(entry_abd).is_ok());
-        delete_entry(&mut trie, entry_abdf);
-        delete_entry(&mut trie, entry_abe);
-
-        // Only "abdg" is left.
-        let mut new_trie = trie.iterator(b"ab").unwrap();
-        assert_eq!(u8::deserial(&mut new_trie.next().unwrap()), Ok(2));
-        assert!(new_trie.next().is_none());
-    }
-
-    #[test]
-    fn index_conversion() {
-        let expected_key1 = [1, 2, 3, 4, 5, 6, 7];
-        let expected_key2 = [92, 255, 23, 5];
-        let index1 = super::to_indexes(&expected_key1);
-        let index2 = super::to_indexes(&expected_key2);
-        let actual_key1 = super::from_indexes(&index1);
-        let actual_key2 = super::from_indexes(&index2);
-        assert_eq!(expected_key1, &actual_key1[..]);
-        assert_eq!(expected_key2, &actual_key2[..]);
-    }
-
-    #[test]
-    fn write_to_deleted_entry_should_fail() {
-        let mut trie = StateTrie::new();
-        let mut entry = create_entry(&mut trie, b"ab");
-        assert!(entry.write_u8(1).is_ok());
-        trie.delete_prefix(&[]).unwrap();
-        assert!(entry.write_u8(1).is_err());
-    }
-
-    #[test]
-    fn seek_on_deleted_entry_should_fail() {
-        let mut trie = StateTrie::new();
-        let mut entry = create_entry(&mut trie, b"ab");
-        assert!(entry.write_u8(1).is_ok());
-        trie.delete_prefix(&[]).unwrap();
-        assert!(entry.seek(SeekFrom::Start(0)).is_err());
-    }
-
-    #[test]
-    fn read_from_deleted_entry_should_fail() {
-        let mut trie = StateTrie::new();
-        let mut entry = create_entry(&mut trie, b"ab");
-        assert!(entry.write_u8(1).is_ok());
-        trie.delete_prefix(&[]).unwrap();
-        // Manually reset offset, since Seek will also fail.
-        entry.cursor.offset = 0;
-        assert!(entry.read_u8().is_err());
-    }
-
-    #[test]
-    fn read_from_deleted_aliased_entry_should_fail() {
-        let mut trie = StateTrie::new();
-        let mut entry = create_entry(&mut trie, b"ab");
-        let mut alias_entry = create_entry(&mut trie, b"ab");
-        assert!(entry.write_u8(1).is_ok());
-        trie.delete_prefix(&[]).unwrap();
-        assert!(alias_entry.read_u8().is_err());
-    }
-
-    #[test]
-    fn test_deep_clone() {
-        let mut trie = StateTrie::new();
-
-        // Create two entries
-        let mut e1 = create_entry(&mut trie, b"ab");
-        let mut e2 = create_entry(&mut trie, b"ac");
-
-        // Insert data in both
-        e1.write_u32(10001).unwrap();
-        e2.write_u64(10002).unwrap();
-
-        // Get iterator
-        let _iterator_1 = trie.iterator(b"a");
-
-        // Save stats
-        let next_entry_id = trie.next_entry_id.get();
-
-        // Clone deeply
-        let trie_clone = trie.clone_deep();
-
-        // ---------------
-        // Modify original
-        e1.write_u32(20001).unwrap(); // Also moves cursor
-        e2.write_u32(20002).unwrap(); // Also moves cursor
-        let _e3 = create_entry(&mut trie, b"qq");
-        let _iterator_2 = trie.iterator(&[]);
-        // ---------------
-
-        // Ensure that clone matches stats
-        assert_eq!(trie_clone.entry_map.borrow().len(), 4); // Only has [e1, e2, e1, e2] (the last two from the iterator)
-        assert_eq!(trie_clone.iterator_counts.borrow().len(), 1); // Only has [iterator_1]
-        assert_eq!(trie_clone.next_entry_id.get(), next_entry_id);
-
-        let mut e1_clone = trie_clone.lookup(b"ab").expect("Entry 'ab' is missing.");
-        let mut e2_clone = trie_clone.lookup(b"ac").expect("Entry 'ac' is missing.");
-
-        assert_eq!(Ok(10001), e1_clone.read_u32());
-        assert_eq!(Ok(10002), e2_clone.read_u64());
-
-        assert!(trie_clone.lookup(b"qq").is_none());
-=======
-
-    /// Make a deep clone of the node. Used for rollbacks.
-    fn clone_deep(&self) -> Self {
-        Self {
-            data:     self.data.as_ref().map(|d| Rc::new(RefCell::new(d.borrow().clone()))),
-            children: self
-                .children
-                .iter()
-                .map(|child| child.as_ref().map(|child| Box::new(child.clone_deep())))
-                .collect::<Vec<_>>()
-                .try_into()
-                .unwrap(), // This is safe because we know it has the right size and type.
-        }
->>>>>>> abe198b5
-    }
 }