[package]
name = "concordium-std"
<<<<<<< HEAD
version = "5.0.0"
=======
version = "4.1.0"
>>>>>>> a62cc6a8
authors = ["Concordium <developers@concordium.com>"]
edition = "2018"
license = "MPL-2.0"
description = "A standard library for writing smart contracts for the Concordium blockchain in Rust."
homepage = "https://github.com/Concordium/concordium-rust-smart-contracts/"
repository = "https://github.com/Concordium/concordium-rust-smart-contracts/"
readme = "./README.md"

# See more keys and their definitions at https://doc.rust-lang.org/cargo/reference/manifest.html
[dependencies]
# Reduce code size, at the cost of performance in allocation heavy-code.
wee_alloc="0.4.5"
sha2 = { version = "0.10", optional = true }
sha3 = { version = "0.10", optional = true }
secp256k1 = { version = "0.22", optional = true }
ed25519-zebra = { version = "2.2", optional = true }

[dependencies.concordium-std-derive]
path = "../concordium-std-derive"
version = "4.2"

[dependencies.concordium-contracts-common]
path = "../concordium-contracts-common/concordium-contracts-common"
version = "4.1"
default-features = false

[features]
default = ["std"]

std = ["concordium-contracts-common/std"]
wasm-test = ["concordium-std-derive/wasm-test"]
build-schema = ["concordium-std-derive/build-schema"]
crypto-primitives = ["sha2", "sha3", "secp256k1", "ed25519-zebra"]

[lib]
crate-type = ["rlib"]

[profile.release]
# Tell `rustc` to optimize for small code size.
opt-level = "s"

[dev-dependencies]
trybuild = "1.0"
# Don't unwind on panics, just trap.
# panic = "abort"



[package.metadata.docs.rs]
# This sets the default target to `wasm32-unknown-unknown` and only builds that
# target on docs.rs. This is useful because the some parts of documentation only
# exist on that platform.
targets = ["wasm32-unknown-unknown"]<|MERGE_RESOLUTION|>--- conflicted
+++ resolved
@@ -1,10 +1,6 @@
 [package]
 name = "concordium-std"
-<<<<<<< HEAD
 version = "5.0.0"
-=======
-version = "4.1.0"
->>>>>>> a62cc6a8
 authors = ["Concordium <developers@concordium.com>"]
 edition = "2018"
 license = "MPL-2.0"
