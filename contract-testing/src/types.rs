use concordium_base::{
    base::{AccountAddressEq, Energy},
    common::types::{CredentialIndex, KeyIndex, Signature},
    constants::ED25519_SIGNATURE_LENGTH,
    contracts_common::{
        self, AccountAddress, AccountBalance, Address, Amount, ContractAddress, ExchangeRate,
        ModuleReference, OwnedContractName, OwnedEntrypointName, OwnedPolicy, SlotTime, Timestamp,
    },
    hashes::BlockHash,
<<<<<<< HEAD
    smart_contracts::{
        ContractEvent, ContractTraceElement, InstanceUpdatedEvent, OwnedParameter,
        OwnedReceiveName, WasmVersion,
    },
=======
    id::types::SchemeId,
    smart_contracts::{ContractEvent, ContractTraceElement, InstanceUpdatedEvent, WasmVersion},
    transactions::AccountAccessStructure,
>>>>>>> 94650fc7
};
use concordium_rust_sdk as sdk;
use concordium_smart_contract_engine::v1::{self, trie, ReturnValue};
use concordium_wasm::artifact;
use std::{
    collections::{BTreeMap, BTreeSet},
    path::PathBuf,
    sync::Arc,
};
use thiserror::Error;

/// A smart contract module.
#[derive(Debug, Clone)]
pub struct ContractModule {
    /// Size of the module in bytes. Used for cost accounting.
    pub(crate) size:     u64,
    /// The runnable module.
    pub(crate) artifact: Arc<artifact::Artifact<v1::ProcessedImports, artifact::CompiledFunction>>,
}

/// The chain parameters.
#[derive(Debug)]
pub(crate) struct ChainParameters {
    /// The block time viewable inside the smart contracts.
    /// Defaults to `0`.
    pub(crate) block_time:         SlotTime,
    /// MicroCCD per Euro ratio.
    pub(crate) micro_ccd_per_euro: ExchangeRate,
    /// Euro per Energy ratio.
    pub(crate) euro_per_energy:    ExchangeRate,
}

/// The connection and runtime needed for communicating with an external node.
#[derive(Debug)]
pub(crate) struct ExternalNodeConnection {
    /// An instantiated v2 Client from the Rust SDK. Used for communicating with
    /// a node.
    pub(crate) client:      concordium_rust_sdk::v2::Client,
    /// A Tokio runtime used to execute the async methods of the `client`.
    pub(crate) runtime:     tokio::runtime::Runtime,
    /// The block used for queries.
    pub(crate) query_block: BlockHash,
    /// External accounts that are verified to exist in the `query_block`.
    pub(crate) accounts:    BTreeSet<ExternalAccountAddress>,
    /// External contracts that are verified to exist in the `query_block`.
    pub(crate) contracts:   BTreeSet<ExternalContractAddress>,
}

/// Represents the blockchain and supports a number of operations, including
/// creating accounts, deploying modules, initializing contract, updating
/// contracts and invoking contracts.
#[derive(Debug)]
pub struct Chain {
    pub(crate) parameters:               ChainParameters,
    /// Accounts and info about them.
    /// This uses [`AccountAddressEq`] to ensure that account aliases are seen
    /// as one account.
    pub(crate) accounts:                 BTreeMap<AccountAddressEq, Account>,
    /// Smart contract modules.
    pub(crate) modules:                  BTreeMap<ModuleReference, ContractModule>,
    /// Smart contract instances.
    pub(crate) contracts:                BTreeMap<ContractAddress, Contract>,
    /// Next contract index to use when creating a new instance.
    pub(crate) next_contract_index:      u64,
    /// An optional connection to an external node.
    pub(crate) external_node_connection: Option<ExternalNodeConnection>,
}

/// A builder for the [`Chain`].
#[derive(Debug)]
pub struct ChainBuilder {
    /// The configured endpoint for an external node connection.
    pub(crate) external_node_endpoint: Option<sdk::v2::Endpoint>,
    /// The block hash to be used for external queries. If this is not set, then
    /// the last final block hash is used instead.
    pub(crate) external_query_block: Option<BlockHash>,
    /// The configured exchange rate between microCCD and euro.
    pub(crate) micro_ccd_per_euro: Option<ExchangeRate>,
    /// Whether the microCCD/euro exchange rate should be set via the external
    /// node.
    pub(crate) micro_ccd_per_euro_from_external: bool,
    /// The configured exchange rate between euro and energy.
    pub(crate) euro_per_energy: Option<ExchangeRate>,
    /// Whether the euro/energy exchange rate should be set via the external
    /// node.
    pub(crate) euro_per_energy_from_external: bool,
    /// The configured block time.
    pub(crate) block_time: Option<Timestamp>,
    /// Whether the block time should be set via the external node.
    pub(crate) block_time_from_external: bool,
}

/// A smart contract instance.
#[derive(Clone, Debug)]
pub struct Contract {
    /// The address of this contract.
    pub address:          ContractAddress,
    /// The module which contains this contract.
    pub module_reference: ModuleReference,
    /// The name of the contract.
    pub contract_name:    OwnedContractName,
    /// The contract state.
    pub state:            trie::PersistentState,
    /// The owner of the contract.
    pub owner:            AccountAddress,
    /// The balance of the contract.
    pub self_balance:     Amount,
}

/// An account.
#[derive(Clone, Debug)]
pub struct Account {
    pub address: AccountAddress,
    /// The account balance.
    pub balance: AccountBalance,
    /// Account policy.
    pub policy:  OwnedPolicy,
    /// Account's public keys.
    pub keys:    AccountAccessStructure,
}

/// A signature with account's keys.
#[derive(Debug, Clone)]
pub struct AccountSignatures {
    /// It is assumed that the inner `Signature` will always be for ed25519
    /// scheme, so will have length 64 bytes.
    pub(crate) sigs: BTreeMap<CredentialIndex, BTreeMap<KeyIndex, Signature>>,
}

impl From<AccountSignatures> for BTreeMap<CredentialIndex, BTreeMap<KeyIndex, Signature>> {
    fn from(value: AccountSignatures) -> Self { value.sigs }
}

impl From<BTreeMap<CredentialIndex, BTreeMap<KeyIndex, Signature>>> for AccountSignatures {
    fn from(sigs: BTreeMap<CredentialIndex, BTreeMap<KeyIndex, Signature>>) -> Self {
        Self { sigs }
    }
}

impl AccountSignatures {
    /// Return the number of signatures contained in the structure.
    pub fn num_signatures(&self) -> u32 { self.sigs.values().map(|v| v.len() as u32).sum() }
}

impl contracts_common::Serial for AccountSignatures {
    fn serial<W: contracts_common::Write>(&self, out: &mut W) -> Result<(), W::Err> {
        (self.sigs.len() as u8).serial(out)?;
        for (k, v) in self.sigs.iter() {
            k.serial(out)?;
            (v.len() as u8).serial(out)?;
            for (ki, sig) in v.iter() {
                ki.serial(out)?;
                // ed25519 scheme tag.
                0u8.serial(out)?;
                out.write_all(&sig.sig)?;
            }
        }
        Ok(())
    }
}

impl contracts_common::Deserial for AccountSignatures {
    fn deserial<R: contracts_common::Read>(source: &mut R) -> contracts_common::ParseResult<Self> {
        // We essentially unroll the definitions of `deserial_map_no_length` here since
        // the inner type, the Signature, does not have exactly the right
        // serialization instance that we need.
        use contracts_common::Get;
        let outer_len = u8::deserial(source)?;
        let mut last = None;
        let mut sigs = BTreeMap::new();
        for _ in 0..outer_len {
            let idx = source.get()?;
            if last >= Some(idx) {
                return Err(contracts_common::ParseError {});
            }
            last = Some(idx);
            let inner_len: u8 = source.get()?;
            let mut inner_map = BTreeMap::new();
            let mut last_inner = None;
            for _ in 0..inner_len {
                let k = source.get()?;
                let sig = match source.get()? {
                    SchemeId::Ed25519 => {
                        let mut sig = vec![0u8; ED25519_SIGNATURE_LENGTH];
                        source.read_exact(&mut sig)?;
                        Signature { sig }
                    }
                };

                if let Some((old_k, old_v)) = last_inner.take() {
                    if k <= old_k {
                        return Err(contracts_common::ParseError {});
                    }
                    inner_map.insert(old_k, old_v);
                }
                last_inner = Some((k, sig));
            }
            if let Some((k, v)) = last_inner {
                inner_map.insert(k, v);
            }
            sigs.insert(idx, inner_map);
        }
        Ok(Self { sigs })
    }
}

/// A signer with a number of keys, the amount of which affects the cost of
/// transactions.
#[derive(Copy, Clone, Debug)]
pub struct Signer {
    /// The number of keys used for signing.
    pub(crate) num_keys: u32,
}

/// A transfer from a contract to an account.
#[derive(Debug, PartialEq, Eq)]
pub struct Transfer {
    /// The sender contract.
    pub from:   ContractAddress,
    /// The amount transferred.
    pub amount: Amount,
    /// The receive account.
    pub to:     AccountAddress,
}

/// Represents a successful deployment of a [`ContractModule`].
#[derive(Debug, PartialEq, Eq)]
pub struct ModuleDeploySuccess {
    /// The reference of the module deployed.
    pub module_reference: ModuleReference,
    /// The energy used for deployment.
    pub energy_used:      Energy,
    /// Cost of transaction.
    pub transaction_fee:  Amount,
}

/// An error that occurred while deploying a [`ContractModule`].
#[derive(Debug, Error)]
#[error(
    "Module deployment failed after consuming {energy_used}NRG ({transaction_fee} microCCD) with \
     error {kind}."
)]
pub struct ModuleDeployError {
    /// The energy used for deployment.
    pub energy_used:     Energy,
    /// The transaction fee. This is the amount charged to the `sender`
    /// account.
    pub transaction_fee: Amount,
    /// The specific reason for why the deployment failed.
    pub kind:            ModuleDeployErrorKind,
}

/// The specific kind of error that occurred while deploying a
/// [`ContractModule`].
#[derive(Debug, Error)]
pub enum ModuleDeployErrorKind {
    /// The module provided is not valid.
    #[error("Module is invalid due to: {0}")]
    InvalidModule(#[from] ModuleInvalidError),
    /// The sender account does not have sufficient funds to pay for the
    /// deployment.
    #[error("Sender does not have sufficient funds to pay for the energy")]
    InsufficientFunds,
    /// The sender account deploying the module does not exist.
    #[error("Sender account {} does not exist", 0.0)]
    SenderDoesNotExist(#[from] AccountDoesNotExist),
    /// The module has already been deployed.
    #[error("Module with reference {0} already exists")]
    DuplicateModule(ModuleReference),
    /// The module version is not supported.
    #[error("Wasm version {0} is not supported")]
    UnsupportedModuleVersion(WasmVersion),
}

/// An error that can occur while loading a smart contract module.
#[derive(Debug, Error)]
#[error("Could not load the module file '{path}' due to: {kind}")]
pub struct ModuleLoadError {
    /// The module file.
    pub path: PathBuf,
    /// The reason why loading the module failed.
    pub kind: ModuleLoadErrorKind,
}

/// The specific reason why loading a module failed.
#[derive(Debug, Error)]
pub enum ModuleLoadErrorKind {
    /// Failed to open the module file for reading.
    #[error("Could not open the file for reading to: {0}")]
    OpenFile(#[from] std::io::Error),
    /// Failed to read the module from the file.
    #[error("Could not read the module due to: {0}")]
    ReadModule(#[from] ModuleReadError),
    /// The module version is not supported.
    #[error("The module has wasm version {0}, which is not supported")]
    UnsupportedModuleVersion(WasmVersion),
}

/// The error produced when trying to read a smart contract
/// module from a file.
#[derive(Debug, Error)]
#[error("The module could not be read due to: {0}")]
pub struct ModuleReadError(#[from] pub(crate) anyhow::Error);

/// The error produced when trying to parse a smart contract module.
#[derive(Debug, Error)]
#[error("The module is invalid to: {0}")]
pub struct ModuleInvalidError(#[from] pub(crate) anyhow::Error);

/// Represents a successful initialization of a contract.
#[derive(Debug)]
pub struct ContractInitSuccess {
    /// The address of the new instance.
    pub contract_address: ContractAddress,
    /// Contract events (logs) produced during initialization.
    pub events:           Vec<ContractEvent>,
    /// Energy used.
    pub energy_used:      Energy,
    /// Cost of transaction.
    pub transaction_fee:  Amount,
}

/// An error that occurred in [`Chain::contract_init`].
#[derive(Debug, Error)]
#[error(
    "Contract initialization failed after consuming {energy_used}NRG ({transaction_fee} microCCD) \
     with error {kind}."
)]
pub struct ContractInitError {
    /// Energy used.
    pub energy_used:     Energy,
    /// The transaction fee. This is the amount charged to the `sender`
    /// account.
    pub transaction_fee: Amount,
    /// The specific reason for why the initialization failed.
    pub kind:            ContractInitErrorKind,
}

/// Types of errors that can occur in [`Chain::contract_init`].
#[derive(Debug, Error)]
pub enum ContractInitErrorKind {
    /// Initialization during execution.
    #[error("Failed with an execution error: {error:?}")]
    ExecutionError {
        /// The reason for why the contract initialization failed.
        error: InitExecutionError,
    },
    /// Ran out of energy.
    #[error("Ran out of energy")]
    OutOfEnergy,
    /// Module has not been deployed in the test environment.
    #[error("{0}")]
    ModuleDoesNotExist(#[from] ModuleDoesNotExist),
    /// The specified contract does not exist in the module.
    #[error("The contract (init name) '{name}' does not exist in the module")]
    ContractNotPresentInModule {
        /// The name of the contract (init method) which is not present.
        name: OwnedContractName,
    },
    /// The sender account has not been created in test environment.
    #[error("Sender missing: {0}")]
    SenderDoesNotExist(#[from] AccountDoesNotExist),
    /// The invoker account does not have enough funds to pay for the energy
    /// reserved.
    #[error("Invoker does not have enough funds to pay for the energy")]
    InsufficientFunds,
    /// The invoker account does not have enough funds to pay for the amount.
    /// However it does it have enough funds for the energy reserved.
    #[error("Invoker does not have enough funds to pay for the amount")]
    AmountTooLarge,
    /// The parameter is too large.
    #[error("The provided parameter exceeds the maximum size allowed")]
    ParameterTooLarge,
}

/// The reason for why a contract initialization failed during execution.
#[derive(Debug)]
pub enum InitExecutionError {
    /// The contract rejected.
    Reject {
        /// The error code for why it rejected.
        reason:       i32,
        /// The return value.
        return_value: ReturnValue,
    },
    /// The contract trapped.
    Trap { error: ExecutionError },
    /// The contract ran out of energy.
    OutOfEnergy,
}

/// An error that occurred while executing a contract init or receive function.
#[derive(Debug, Error)]
#[error("The contract execution halted due to: {0}")]
pub struct ExecutionError(#[from] pub(crate) anyhow::Error);

/// Represents a successful contract update (or invocation).
#[derive(Debug)]
pub struct ContractInvokeSuccess {
    /// Host events that occurred. This includes interrupts, resumes, and
    /// upgrades.
    pub trace_elements:  Vec<DebugTraceElement>,
    /// Energy used.
    pub energy_used:     Energy,
    /// Cost of transaction.
    pub transaction_fee: Amount,
    /// The returned value.
    pub return_value:    ReturnValue,
    /// Whether the state of the invoked contract was changed.
    pub state_changed:   bool,
    /// The new balance of the smart contract.
    pub new_balance:     Amount,
}

/// Represents a successful external contract invocation.
#[derive(Debug)]
pub struct ContractInvokeExternalSuccess {
    /// Host events that occurred. This includes interrupts, resumes, and
    /// upgrades.
    pub trace_elements: Vec<ContractTraceElement>,
    /// The energy used.
    pub energy_used:    Energy,
    /// The returned value.
    pub return_value:   ReturnValue,
}

impl ContractInvokeSuccess {
    /// Extract all the events logged by all the contracts in the invocation.
    /// The events are returned in the order that they are emitted, and are
    /// paired with the address of the contract that emitted it.
    ///
    /// Only events from effective trace elements are included. See
    /// [`Self::effective_trace_elements`] for more details.
    pub fn events(&self) -> impl Iterator<Item = (ContractAddress, &[ContractEvent])> {
        self.effective_trace_elements().flat_map(|cte| {
            if let ContractTraceElement::Updated { data } = cte {
                Some((data.address, data.events.as_slice()))
            } else {
                None
            }
        })
    }

    /// Extract the transfers **to accounts** that occurred during
    /// invocation. The return value is an iterator over triples `(from, amount,
    /// to)` where `from` is the sender contract, and `to` is the receiver
    /// account. The transfers are returned in the order that they occurred.
    ///
    /// Only tranfers from effective trace elements are included. See
    /// [`Self::effective_trace_elements`] for more details.
    pub fn account_transfers(
        &self,
    ) -> impl Iterator<Item = (ContractAddress, Amount, AccountAddress)> + '_ {
        self.effective_trace_elements().flat_map(|cte| {
            if let ContractTraceElement::Transferred { from, amount, to } = cte {
                Some((*from, *amount, *to))
            } else {
                None
            }
        })
    }

    /// Get an iterator over references of all the [`ContractTraceElement`]s
    /// that have *not* been rolled back.
    ///
    /// The trace elements returned here corresponds to the ones returned by the
    /// node.
    ///
    /// See also [`Self::effective_trace_elements_cloned`] for a version with
    /// clones.
    pub fn effective_trace_elements(&self) -> impl Iterator<Item = &ContractTraceElement> {
        self.trace_elements.iter().filter_map(|cte| match cte {
            DebugTraceElement::Regular { trace_element, .. } => Some(trace_element),
            DebugTraceElement::WithFailures { .. } => None,
        })
    }

    /// Get an iterator over clones of all the [`ContractTraceElement`]s that
    /// have *not* been rolled back.
    ///
    /// The trace elements returned here corresponds to the ones returned by the
    /// node.
    ///
    /// See also [`Self::effective_trace_elements`] for a version with
    /// references.
    pub fn effective_trace_elements_cloned(&self) -> Vec<ContractTraceElement> {
        self.trace_elements
            .iter()
            .filter_map(|cte| match cte {
                DebugTraceElement::Regular { trace_element, .. } => Some(trace_element.clone()),
                DebugTraceElement::WithFailures { .. } => None,
            })
            .collect()
    }

    /// Get the successful trace elements grouped by which contract they
    /// originated from.
    pub fn trace_elements(&self) -> BTreeMap<ContractAddress, Vec<ContractTraceElement>> {
        let mut map: BTreeMap<ContractAddress, Vec<ContractTraceElement>> = BTreeMap::new();
        for event in self.effective_trace_elements() {
            map.entry(Self::extract_contract_address(event))
                .and_modify(|v| v.push(event.clone()))
                .or_insert_with(|| vec![event.clone()]);
        }
        map
    }

    /// Get the contract address that this event relates to.
    /// This means the `address` field for all variant except `Transferred`,
    /// where it returns the `from`.
    fn extract_contract_address(element: &ContractTraceElement) -> ContractAddress {
        match element {
            ContractTraceElement::Interrupted { address, .. } => *address,
            ContractTraceElement::Resumed { address, .. } => *address,
            ContractTraceElement::Upgraded { address, .. } => *address,
            ContractTraceElement::Updated {
                data: InstanceUpdatedEvent { address, .. },
            } => *address,
            ContractTraceElement::Transferred { from, .. } => *from,
        }
    }

    /// Get the successful contract updates that happened in the transaction.
    /// The order is the order of returns. Concretely, if A calls B (and no
    /// other calls are made) then first there will be "B updated" event,
    /// followed by "A updated", assuming the invocation of both succeeded.
    pub fn updates(&self) -> impl Iterator<Item = &InstanceUpdatedEvent> {
        self.effective_trace_elements().filter_map(|e| {
            if let ContractTraceElement::Updated { data } = e {
                Some(data)
            } else {
                None
            }
        })
    }

    /// Check whether any rollbacks occurred.
    ///
    /// That is, whether any contract calls failed which lead to state and
    /// balances being rolled back.
    ///
    /// If `true` is returned, the relevant traces can be seen in the
    /// `self.trace_elements` vector.
    pub fn rollbacks_occurred(&self) -> bool {
        self.trace_elements
            .iter()
            .any(|element| matches!(element, DebugTraceElement::WithFailures { .. }))
    }
}

/// A wrapper for [`ContractTraceElement`], which provides additional
/// information for testing and debugging. Most notably, it contains trace
/// elements for failures, which are normally discarded by the node.
#[derive(Debug)]
pub enum DebugTraceElement {
    /// A regular trace element with some additional data, e.g., energy usage
    /// and the entrypoint.
    /// This variant may be included included in the `WithFailures` list of
    /// trace elements.
    Regular {
        /// The entrypoint.
        entrypoint:    OwnedEntrypointName,
        /// The trace element.
        trace_element: ContractTraceElement,
        /// The energy used so far.
        energy_used:   Energy,
    },
    /// One or multiple trace elements that fail. Useful for debugging.
    /// This variant also contains additional information, such as the error,
    /// entrypoint, and energy usage.
    WithFailures {
        /// The address of the contract which failed.
        /// This will always match the address in the last element in
        /// `trace_elements` if the vector isn't empty.
        contract_address: ContractAddress,
        /// The entrypoint which failed.
        /// This will always match the address in the last element in
        /// `trace_elements` if the vector isn't empty.
        entrypoint:       OwnedEntrypointName,
        /// The error returned.
        error:            InvokeExecutionError,
        /// Intermediate [`DebugTraceElement`]s which occurred prior to failing.
        /// These are the elements which are normally discared by the node.
        trace_elements:   Vec<DebugTraceElement>,
        /// The energy used so far.
        energy_used:      Energy,
    },
}

/// The reason for why a contract invocation failed during execution.
#[derive(Debug)]
pub enum InvokeExecutionError {
    /// The contract rejected.
    Reject {
        /// The error code for why it rejected.
        reason:       i32,
        /// The return value.
        return_value: ReturnValue,
    },
    /// The contract trapped.
    Trap { error: ExecutionError },
}

/// An error that occurred during a [`Chain::contract_update`] or
/// [`Chain::contract_invoke`].
#[derive(Debug, Error)]
#[error(
    "Contract invocation failed after using {energy_used}NRG ({transaction_fee} microCCD) with \
     error {kind}."
)]
pub struct ContractInvokeError {
    /// The energy used.
    pub energy_used:     Energy,
    /// The transaction fee. For [`Chain::contract_update`], this is the amount
    /// charged to the `invoker` account.
    pub transaction_fee: Amount,
    /// Trace elements that occurred before the contract failed.
    pub trace_elements:  Vec<DebugTraceElement>,
    /// The specific reason for why the invocation failed.
    pub kind:            ContractInvokeErrorKind,
}

/// The error kinds that can occur during [`Chain::contract_update`] or
/// [`Chain::contract_invoke`].
#[derive(Debug, Error)]
pub enum ContractInvokeErrorKind {
    /// Invocation failed during execution.
    #[error("Failed during execution: {failure_kind:?}")]
    ExecutionError { failure_kind: v1::InvokeFailure },
    /// Ran out of energy.
    #[error("Ran out of energy")]
    OutOfEnergy,
    /// The balance of an account or contract overflowed.
    /// If you are seeing this error, lower the [`Amount`]s used in your tests.
    #[error("The balance of an account or contract overflowed")]
    BalanceOverflow,
    /// Module has not been deployed in test environment.
    #[error("{0}")]
    ModuleDoesNotExist(#[from] ModuleDoesNotExist),
    /// Contract instance has not been initialized in the test environment.
    #[error("{0}")]
    ContractDoesNotExist(#[from] ContractDoesNotExist),
    /// Entrypoint does not exist and neither does the fallback entrypoint.
    #[error("{0}")]
    EntrypointDoesNotExist(#[from] EntrypointDoesNotExist),
    /// The invoker account has not been created in the test environment.
    #[error("Invoker missing: {0}")]
    InvokerDoesNotExist(#[from] AccountDoesNotExist),
    /// The sender does not exist in the test environment.
    #[error("Sender missing: the object with address '{0}' does not exist")]
    SenderDoesNotExist(Address),
    /// The invoker account does not have enough funds to pay for the energy
    /// reserved.
    #[error("Invoker does not have enough funds to pay for the energy")]
    InsufficientFunds,
    /// The invoker account does not have enough funds to pay for the amount.
    /// However it does it have enough funds for the energy reserved.
    #[error("Invoker does not have enough funds to pay for the amount")]
    AmountTooLarge,
    /// The parameter is too large.
    #[error("The provided parameter exceeds the maximum size allowed")]
    ParameterTooLarge,
}

/// The error returned when external contract invocations fail.
#[derive(Debug, Error)]
pub enum ContractInvokeExternalError {
    /// The external contract invocation was executed, but resulted in a
    /// failure.
    #[error(
        "External contract invocation was executed, but failed after using {energy_used}NRG with \
         error {reason:?}."
    )]
    Failure {
        /// The reason why the invoke failed.
        reason:       sdk::types::RejectReason,
        /// The energy used before failure.
        energy_used:  Energy,
        /// The value returned.
        return_value: ReturnValue,
    },
    /// The external contract invocation failed due to an external node error.
    #[error("External contract invocation failed due to an external node error: {error}")]
    ExternalNodeError {
        #[from]
        /// The external node error.
        error: ExternalNodeError,
    },
}

/// A balance error which can occur when transferring [`Amount`]s.
#[derive(Debug, PartialEq, Eq, Error)]
pub(crate) enum BalanceError {
    /// The sender had insufficient balance.
    #[error("The sender had insufficient balance.")]
    Insufficient,
    /// The balance change resulted in an overflow.
    ///
    /// This is a configuration error in the tests, where unrealistic balances
    /// have been set, and should thus be *unrecoverable*.
    ///
    /// On the chain there is roughly 10 billion CCD, so an overflow wil never
    /// occur when adding CCDs.
    #[error("An overflow on CCD amounts occurred.")]
    Overflow,
}

/// Errors related to transfers.
#[derive(Debug, PartialEq, Eq, Error)]
pub(crate) enum TransferError {
    /// The receiver does not exist.
    #[error("The receiver does not exist.")]
    ToMissing,
    /// A balance error occurred.
    #[error("A balance error occurred: {error:?}")]
    BalanceError {
        #[from]
        error: BalanceError,
    },
}

/// The entrypoint does not exist.
#[derive(PartialEq, Eq, Debug, Error)]
#[error("Entrypoint '{entrypoint}' does not exist.")]
pub struct EntrypointDoesNotExist {
    /// The missing entrypoint.
    pub entrypoint: OwnedEntrypointName,
}

/// The contract module does not exist.
#[derive(Debug, Error)]
#[error("Module '{module_reference}' does not exist.")]
pub struct ModuleDoesNotExist {
    /// The reference of the missing module.
    pub module_reference: ModuleReference,
}

/// The contract instance does not exist.
#[derive(Debug, Error)]
#[error("Contract instance '{address}' does not exist.")]
pub struct ContractDoesNotExist {
    /// The address of the missing contract.
    pub address: ContractAddress,
}

/// The account does not exist.
#[derive(Debug, Error)]
#[error("Account '{address}' does not exist.")]
pub struct AccountDoesNotExist {
    /// The address of the missing account.
    pub address: AccountAddress,
}

/// The provided exchange rates are not valid.
/// Meaning that they do not correspond to one energy costing less than
/// `u64::MAX / 100_000_000_000`.
#[derive(Debug, Error)]
#[error("An exchange rate was too high.")]
pub struct ExchangeRateError;

/// A [`Signer`] cannot be created with `0` keys.
#[derive(Debug, Error)]
#[error("Any signer must have at least one key.")]
pub struct ZeroKeysError;

/// Errors that occur while setting up the connection to an external node.
#[derive(Debug, thiserror::Error)]
pub enum SetupExternalNodeError {
    /// It was not possible to connect to a node on the provided endpoint.
    #[error("Could not connect to the provided endpoint due to: {error}")]
    CannotConnect {
        /// The inner error.
        #[from]
        error: sdk::endpoints::Error,
    },
    /// The attempt to connect to an external node timed out.
    #[error("The attempt to connect to an external node timed out.")]
    ConnectTimeout,
    /// The query to check the `external_query_block` timed out.
    #[error("The query to check the `external_query_block` timed out.")]
    CheckQueryBlockTimeout,
    /// The specified external query block does not exist.
    #[error("The specified external query block {query_block} does not exist.")]
    QueryBlockDoesNotExist { query_block: BlockHash },
    /// Could not check the existence of the specified query block or the last
    /// final block.
    #[error(
        "Could not check the existence of the specified query block or the last final block due \
         to: {error}"
    )]
    CannotCheckQueryBlockExistence {
        /// The inner error.
        error: sdk::v2::RPCError,
    },
}

/// Errors that occur while trying to communicate with an external node.
#[derive(Debug, Error)]
pub enum ExternalNodeError {
    /// An external node has not been configured.
    #[error("An external node has not been configured.")]
    NotConfigured,
    /// The query could not be performed.
    #[error("Could not perform the query: {error}")]
    QueryError {
        #[from]
        error: sdk::endpoints::QueryError,
    },
    /// The query timed out.
    #[error("The query timed out.")]
    QueryTimeout,
}

/// The error returned when an external node has not been configured prior to
/// using it.
#[derive(Debug, Error, PartialEq, Eq)]
#[error("An external node has not been configured.")]
pub struct ExternalNodeNotConfigured;

#[derive(Debug, Error)]
pub enum ChainBuilderError {
    /// The provided exchange rates are not valid.
    /// Meaning that they do not correspond to one energy costing less than
    /// `u64::MAX / 100_000_000_000`.
    #[error("An exchange rate was too high.")]
    ExchangeRateError,
    /// An error occurred while setting up the connection to an external node.
    #[error("Error occurred while setting up the connection to an external node: {error}")]
    SetupExternalNodeError {
        #[from]
        error: SetupExternalNodeError,
    },
    /// Error occurred while using the external node for querying chain
    /// parameters such as the block time or exchange rates.
    #[error("Error occurred while using the external node for querying chain parameters: {error}")]
    ExternalNodeError {
        #[from]
        error: ExternalNodeError,
    },
    /// Could not configure the block time because both the
    /// [`ChainBuilder::block_time`] and
    /// [`ChainBuilder::block_time_from_external`] were provided, which is not
    /// allowed.
    #[error(
        "Conflicting block time configuration: `block_time` and `block_time_from_external` cannot \
         both be used."
    )]
    ConflictingBlockTime,
    /// Could not configure the microCCD/euro exchange rate because both the
    /// [`ChainBuilder::micro_ccd_per_euro`] and
    /// [`ChainBuilder::micro_ccd_per_euro_from_external`] were provided, which
    /// is not allowed.
    #[error(
        "Conflicting microCCD per euro configuration: `micro_ccd_per_euro` and \
         `micro_ccd_per_euro_from_external` cannot both be used."
    )]
    ConflictingMicroCCDPerEuro,
    /// Could not configure the euro/energy exchange rate because both the
    /// [`ChainBuilder::euro_per_energy`] and
    /// [`ChainBuilder::euro_per_energy_from_external`] were provided, which is
    /// not allowed.
    #[error(
        "Conflicting euro per energy configuration: `euro_per_energy` and \
         `euro_per_energy_from_external` cannot both be used."
    )]
    ConflictingEuroPerEnergy,
    /// A configuration option that requires an external node connection was
    /// used without [`ChainBuilder::external_node_connection`].
    #[error(
        "A configuration method that requires an external node connection was called without \
         `ChainBuilder::external_node_connection`."
    )]
    MissingExternalConnection,
}

/// The block time overflowed during a call to `Chain::tick_block_time`.
#[derive(Debug, Error, PartialEq, Eq)]
#[error("The block time overflowed during a call to `Chain::tick_block_time`.")]
pub struct BlockTimeOverflow;

/// The contract address of an contract on an external node.
#[derive(Debug, Copy, Clone, Hash, PartialEq, Eq, PartialOrd, Ord)]
pub struct ExternalContractAddress {
    /// The contract address.
    pub(crate) address: ContractAddress,
}

/// The address of an account on an external node.
#[derive(Debug, Copy, Clone, Hash, PartialEq, Eq, PartialOrd, Ord)]
pub struct ExternalAccountAddress {
    /// The account address.
    pub(crate) address: AccountAddress,
}

/// Either an external contract address or an external account address.
///
/// External means that it is an entity that exists on an external node.
#[derive(Debug, Copy, Clone, Hash, PartialEq, Eq, PartialOrd, Ord)]
pub enum ExternalAddress {
    Account(ExternalAccountAddress),
    Contract(ExternalContractAddress),
}

impl ExternalAddress {
    /// Convert to an [`Address`].
    ///
    /// This is an internal method instead of a [`From`] implementation, as it
    /// should be difficult to conflate external and regular addresses.
    pub(crate) fn to_address(&self) -> Address {
        match self {
            ExternalAddress::Account(ExternalAccountAddress { address }) => {
                Address::Account(*address)
            }
            ExternalAddress::Contract(ExternalContractAddress { address }) => {
                Address::Contract(*address)
            }
        }
    }
}

/// Data needed to invoke an external smart contract instance.
///
/// This is nearly identical to [`UpdateContractPayload`] except that it uses an
/// [`ExternalContractAddress`] instead of an [`ContractAddress`].
#[derive(Debug, Clone)]
pub struct InvokeExternalContractPayload {
    /// Send the given amount of CCD together with the message to the
    /// contract instance.
    pub amount:       Amount,
    /// Address of the external contract instance to invoke.
    pub address:      ExternalContractAddress,
    /// Name of the method to invoke on the contract.
    pub receive_name: OwnedReceiveName,
    /// Message to send to the contract instance.
    pub message:      OwnedParameter,
}

impl From<ExternalAccountAddress> for ExternalAddress {
    fn from(addr: ExternalAccountAddress) -> Self { Self::Account(addr) }
}

impl From<ExternalContractAddress> for ExternalAddress {
    fn from(addr: ExternalContractAddress) -> Self { Self::Contract(addr) }
}<|MERGE_RESOLUTION|>--- conflicted
+++ resolved
@@ -7,16 +7,12 @@
         ModuleReference, OwnedContractName, OwnedEntrypointName, OwnedPolicy, SlotTime, Timestamp,
     },
     hashes::BlockHash,
-<<<<<<< HEAD
+    id::types::SchemeId,
     smart_contracts::{
         ContractEvent, ContractTraceElement, InstanceUpdatedEvent, OwnedParameter,
         OwnedReceiveName, WasmVersion,
     },
-=======
-    id::types::SchemeId,
-    smart_contracts::{ContractEvent, ContractTraceElement, InstanceUpdatedEvent, WasmVersion},
     transactions::AccountAccessStructure,
->>>>>>> 94650fc7
 };
 use concordium_rust_sdk as sdk;
 use concordium_smart_contract_engine::v1::{self, trie, ReturnValue};
