--- conflicted
+++ resolved
@@ -13,12 +13,9 @@
   - `Timestamp` which `SlotTime` is an alias of.
   - `Duration`
   - `Endpoint`
-<<<<<<< HEAD
 - Add methods to the `Chain` for adding external accounts and contracts and for invoking contracts on an external node.
   - See the `Chain` method `contract_invoke_external` for more details.
-=======
 - Bump minimum supported Rust version to `1.66`.
->>>>>>> 92808d60
 
 ## 3.0.0
 
