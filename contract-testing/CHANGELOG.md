--- conflicted
+++ resolved
@@ -2,7 +2,6 @@
 
 ## Unreleased changes
 
-<<<<<<< HEAD
 - Add functionality for setting the exchange rates and block time of the chain based on queries from an external node.
   - Configured via a builder pattern, see `Chain::builder`.
 - Add methods to `Chain`:
@@ -14,7 +13,7 @@
   - `Timestamp` which `SlotTime` is an alias of.
   - `Duration`
   - `Endpoint`
-=======
+
 ## 3.0.0
 
 - Support protocol 6 semantics, in particular validation assumes protocol 6
@@ -24,7 +23,6 @@
 - Add an `AccountAccessStructure` to the `Account` structure. This is a breaking
   change. Extend the constructors of `Account` to allow constructing accounts
   with this access structure.
->>>>>>> 036b2320
 
 ## 2.0.0
 
