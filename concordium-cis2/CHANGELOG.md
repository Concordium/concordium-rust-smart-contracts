--- conflicted
+++ resolved
@@ -3,12 +3,9 @@
 ## Unreleased changes
 
 - Bump MSRV to 1.72
-<<<<<<< HEAD
 - Add `FromStr` implementations for `TokenId` types.
 - Add a `serde` feature that derives `serde::Serialize` and `serde::Deserialize` for `TokenId` types, `TokenAmount` types, `OnReceivingCis2DataParams<T, A, D>`, `OnReceivingCis2Params<T, A>`, `AdditionalData`, and `Receiver`.
-=======
 - Fix `SchemaType` implementation of `OnReceivingCis2DataParams<T, A, D>` so that it matches `Serial` and `Deserial` implementations.
->>>>>>> e89117ef
 
 ## concordium-cis2 6.1.0 (2024-02-22)
 
