# Changelog

## Unreleased changes

<<<<<<< HEAD
- Update `concordium-std` to version 5.
- Add `From` implementation from types implementing `From<UpgradeError>`, `From<QueryAccountBalanceError>` or `From<QueryContractBalanceError>` to `Cis2Error`.
=======
- Add SchemaType for Cis2Event<T, A>
>>>>>>> a62cc6a8

## concordium-cis2 1.2.0 (2022-09-01)

- Add `TokenAmountU256`
- Fix overflow during deserialization of amounts.

## concordium-cis2 1.1.0 (2022-08-24)

- Update `concordium-std` to version 4.
- Support schemas for error types defined in the library.

## concordium-cis2 1.0.0

Initial release of the library.<|MERGE_RESOLUTION|>--- conflicted
+++ resolved
@@ -2,12 +2,9 @@
 
 ## Unreleased changes
 
-<<<<<<< HEAD
 - Update `concordium-std` to version 5.
 - Add `From` implementation from types implementing `From<UpgradeError>`, `From<QueryAccountBalanceError>` or `From<QueryContractBalanceError>` to `Cis2Error`.
-=======
 - Add SchemaType for Cis2Event<T, A>
->>>>>>> a62cc6a8
 
 ## concordium-cis2 1.2.0 (2022-09-01)
 
