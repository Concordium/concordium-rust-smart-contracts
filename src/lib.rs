#![cfg_attr(not(feature = "std"), no_std)]
use concordium_std::{collections::*, *};
use std::collections::HashSet;

type SettlementID = u64;

#[derive(Clone, Serialize, SchemaType)]
struct AddressAmount {
    address: AccountAddress,
    amount: Amount,
}

// A transfer consisting of possibly multiple inputs with different amounts and several receivers
#[derive(Clone, Serialize, SchemaType)]
struct Transfer {
    send_transfers: Vec<AddressAmount>,
    receive_transfers: Vec<AddressAmount>,
    //This is not used directly by the smart contract
    //it could contain information relevant to the judge
    meta_data: Vec<u8>,
}

#[derive(Clone, Serialize, SchemaType)]
struct Settlement {
    id: SettlementID,
    transfer: Transfer,
    finality_time: Timestamp,
}

#[derive(Serialize, SchemaType)]
struct ContractConfig {
    validator: AccountAddress,
    judge: AccountAddress,
    time_to_finality: Duration,
}

#[derive(Serial, DeserialWithState)]
#[concordium(state_parameter = "S")]
pub struct State<S> {
    // The initial configuration of the contract
    config: ContractConfig,

    // The next settlement id
    next_id: SettlementID,

    // Proposed settlements
    settlements: Vec<Settlement>,

    // Balance sheet
    balance_sheet: StateMap<AccountAddress, Amount, S>,
}

#[derive(Debug, PartialEq, Eq, Reject)]
enum InitError {
    /// Failed parsing the parameter
    #[from(ParseError)]
    ParseParams,
}
type InitResult<A> = Result<A, InitError>;

#[derive(Debug, PartialEq, Eq, Reject)]
enum ReceiveError {
    /// Failed parsing the parameter.
    #[from(ParseError)]
    ParseParams,
    /// Sender cannot be a contract,
    ContractSender,
    /// Not enough funds
    InsufficientFunds,
    /// Invalid settlement
    InvalidTransfer,
    /// End time is not expressible, i.e., would overflow.
    TimeOverflow,
    /// We have reached the end of our IDs (unlikely to happe)
    CounterOverflow,
    /// Not authorized as validator
    NotAValidator,
    /// Not authorized as judge
    NotAJudge,
    /// Cannot withdraw 0 CCDs
    ZeroWithdrawal,
}
type ContractResult<A> = Result<A, ReceiveError>;

// Initialize contract with empty balance sheet and no settlements
#[init(contract = "offchain-transfers", parameter = "ContractConfig")]
#[inline(always)]
fn contract_init<S: HasStateApi>(
    ctx: &impl HasInitContext,
    state_builder: &mut StateBuilder<S>,
) -> InitResult<State<S>> {
    let config: ContractConfig = ctx.parameter_cursor().get()?;
    let state = State {
        config,
        next_id: 0u64,
        settlements: Vec::new(),
        balance_sheet: state_builder.new_map(),
    };

    Ok(state)
}

// Deposit amount of CCD to the smart contract and add amount to balance sheet of sender
#[receive(contract = "offchain-transfers", name = "deposit", payable, mutable)]
#[inline(always)]
fn contract_receive_deposit<S: HasStateApi>(
    ctx: &impl HasReceiveContext,
    host: &mut impl HasHost<State<S>, StateApiType = S>,
    amount: Amount,
) -> ContractResult<()> {
    let sender_address = match ctx.sender() {
        Address::Contract(_) => bail!(ReceiveError::ContractSender),
        Address::Account(account_address) => account_address,
    };
    let mut balance = host
        .state_mut()
        .balance_sheet
        .entry(sender_address)
        .or_insert(Amount::zero());
    *balance += amount;

    Ok(())
}

// Withdraw amount from smart contract.
// Only possible if the the user has sufficient funds in the worst case,
// i.e., even if all outstanding payments to that user get cancelled and all payments from that user are valid,
// there should be enough funds left to withdraw the requested payout.
#[receive(
    contract = "offchain-transfers",
    name = "withdraw",
    mutable,
    parameter = "Amount"
)]
#[inline(always)]
fn contract_receive_withdraw<S: HasStateApi>(
    ctx: &impl HasReceiveContext,
    host: &mut impl HasHost<State<S>, StateApiType = S>,
) -> ContractResult<()> {
    let sender_address = match ctx.sender() {
        Address::Contract(_) => bail!(ReceiveError::ContractSender),
        Address::Account(account_address) => account_address,
    };

    let payout: Amount = ctx.parameter_cursor().get()?;
    // The payout needs to be strictly positive
    ensure!(payout > Amount::zero(), ReceiveError::ZeroWithdrawal);

    // get expenses that the user has in the balance sheet
    let mut expenses = Amount::zero();
    for settlement in host.state().settlements.iter() {
        for sender in settlement.transfer.send_transfers.iter() {
            if sender_address == sender.address {
                expenses += sender.amount;
            }
        }
    }

    {
        // ensure that user has sufficient funds even in the worst case if all expenses are deducted and nothing is added
        let mut balance = host
            .state_mut()
            .balance_sheet
            .entry(sender_address)
            .occupied_or(ReceiveError::InsufficientFunds)?;
        ensure!(
            *balance >= expenses + payout,
            ReceiveError::InsufficientFunds
        );

        // execute transfer
        *balance -= payout;
    }
    host.invoke_transfer(&sender_address, payout).unwrap_abort();

    Ok(())
}

/// Checks whether a transfer is synatically valid.
/// That is, it checks that the sent and received amounts match
fn is_settlement_transfer(transfer: &Transfer) -> bool {
    let mut send_amount = Amount::zero();
    let mut receive_amount = Amount::zero();

    for send_transfer in &transfer.send_transfers {
        send_amount += send_transfer.amount;
    }
    for receive_transfer in &transfer.receive_transfers {
        receive_amount += receive_transfer.amount;
    }

    // settlement is valid if sent and received amounts match
    send_amount == receive_amount
}

/// Allows the validator to add new settlements.
/// The validator provides the Transfer part while the smart contracts add the id and the finality time.
/// The call is lazy in the sense that it does not check whether the settlement could be applied to the current balance sheet
/// We use an increasing
#[receive(
    contract = "offchain-transfers",
    name = "add-settlement",
    mutable,
    parameter = "Transfer"
)]
#[inline(always)]
fn contract_receive_add_settlement<S: HasStateApi>(
    ctx: &impl HasReceiveContext,
    host: &mut impl HasHost<State<S>, StateApiType = S>,
) -> ContractResult<()> {
    let sender = ctx.sender();
    //Only the validator may call this function
    ensure!(
        sender.matches_account(&host.state().config.validator),
        ReceiveError::NotAValidator
    );

    let transfer: Transfer = ctx.parameter_cursor().get()?;

    //Syntactically verify transfer information
    ensure!(
        is_settlement_transfer(&transfer),
        ReceiveError::InvalidTransfer
    );

    //Create a new settlement
    let now = ctx.metadata().slot_time();
    let settlement = Settlement {
        id: host.state().next_id,
        transfer,
        finality_time: now
            .checked_add(host.state().config.time_to_finality)
            .ok_or(ReceiveError::TimeOverflow)?,
    };
    //Increase ID counter
    host.state_mut()
        .next_id
        .checked_add(1)
        .ok_or(ReceiveError::CounterOverflow);
    //Add settlement
    host.state_mut().settlements.push(settlement);
    Ok(())
}

// Veto a settlement. Removes this settlement from the list of outstanding settlements.
// Only the judge is allowed to call this function. Furthermore, it must be called before the finality_time of the settlement.
#[receive(contract = "offchain-transfers", name = "veto", payable, mutable)]
#[inline(always)]
fn contract_receive_veto<S: HasStateApi>(
    ctx: &impl HasReceiveContext,
    host: &mut impl HasHost<State<S>, StateApiType = S>,
    _amount: Amount,
) -> ContractResult<()> {
    let sender = ctx.sender();
    //Only the validator may call this function
    ensure!(
        sender.matches_account(&host.state().config.validator),
        ReceiveError::NotAJudge
    );
    let s_id: SettlementID = ctx.parameter_cursor().get()?;

    // delete all settlements with the given ID from the list
    host.state_mut().settlements.retain(|s| s.id != s_id);

    Ok(())
}

fn is_settlement_valid<S: HasStateApi>(
    settlement: &Settlement,
    balance_sheet: &StateMap<AccountAddress, Amount, S>,
) -> bool {
    // check whether all senders have sufficient funds with respect to the updated state
    // first get set of all senders (to avoid duplicate checks) and then check for each sender in set
    let mut sender_addresses = HashSet::new();
    for send_transfer in settlement.transfer.send_transfers.iter() {
        sender_addresses.insert(send_transfer.address);
    }
    for sender_address in sender_addresses {
        // get current balance of sender
        let mut sender_balance = Amount::zero();
        if let Some(sender_amount) = balance_sheet.get(&sender_address) {
            sender_balance = *sender_amount;
        }

        // get total amount of outgoing transactions
        let mut outgoing_amount = Amount::zero();
        for sender in settlement.transfer.send_transfers.iter() {
            if sender_address == sender.address {
                outgoing_amount += sender.amount;
            }
        }

        // get total amount of incoming transactions
        let mut incoming_amount = Amount::zero();
        for receiver in settlement.transfer.receive_transfers.iter() {
            if sender_address == receiver.address {
                incoming_amount += receiver.amount;
            }
        }

        if sender_balance + incoming_amount < outgoing_amount {
            return false;
        }
    }

    true
}

// Execute all settlements with passed finality_time.
#[receive(
    contract = "offchain-transfers",
    name = "execute-settlements",
    payable,
    mutable
)]
#[inline(always)]
fn contract_receive_execute_settlements<S: HasStateApi>(
    ctx: &impl HasReceiveContext,
    host: &mut impl HasHost<State<S>, StateApiType = S>,
    _amount: Amount,
) -> ContractResult<()> {
    let current_time = ctx.metadata().slot_time();

    let state_mut = host.state_mut();

    for settlement in state_mut.settlements.iter() {
        // only execute settlements for which finality time has passed and if they are valid
        if current_time >= settlement.finality_time
<<<<<<< HEAD
            && is_settlement_valid(settlement, &state_mut.balance_sheet)
=======
            && is_settlement_valid(settlement, &host.state().balance_sheet)
>>>>>>> 028a41ff
        {
            // first add balances of all receivers and then subtract of senders
            // together with the validity of settlements, this implies nonnegative amounts for all accounts
            for receive_transfer in settlement.transfer.receive_transfers.iter() {
<<<<<<< HEAD
                let mut receiver_balance = state_mut
=======
                let mut receiver_balance = host
                    .state_mut()
>>>>>>> 028a41ff
                    .balance_sheet
                    .entry(receive_transfer.address)
                    .or_insert(Amount::zero());
                *receiver_balance += receive_transfer.amount;
            }

            for send_transfer in settlement.transfer.send_transfers.iter() {
<<<<<<< HEAD
                let mut sender_balance = state_mut
=======
                let mut sender_balance = host
                    .state_mut()
>>>>>>> 028a41ff
                    .balance_sheet
                    .entry(send_transfer.address)
                    .or_insert(Amount::zero());
                *sender_balance -= send_transfer.amount;
            }
        }
    }

    // remove all settlements for which finality time has passed from list
    state_mut
        .settlements
        .retain(|s| current_time < s.finality_time);

    Ok(())
}

// Tests //

#[concordium_cfg_test]
mod tests {
    use super::*;
    use concordium_std::test_infrastructure::*;

    fn get_test_state(config: ContractConfig, amount: Amount) -> TestHost<State<TestStateApi>> {
        let mut state_builder = TestStateBuilder::new();
        let state = State {
            config,
            next_id: 0u64,
            settlements: Vec::new(),
            balance_sheet: state_builder.new_map(),
        };
        let mut host = TestHost::new(state, state_builder);
        host.set_self_balance(amount);
        host
    }

    #[concordium_test]
    fn test_deposit() {
        //Accounts
        let account1 = AccountAddress([1u8; 32]); //Validator
        let account2 = AccountAddress([2u8; 32]); //Judge
        let account3 = AccountAddress([3u8; 32]); //Caller

        let deposit = Amount::from_ccd(100);

        //Initial State
        let mut host = get_test_state(
            ContractConfig {
                validator: account1,
                judge: account2,
                time_to_finality: Duration::from_seconds(600),
            },
            Amount::zero(),
        );

        //Test 1: Try to deposit money for new account holder
        let mut ctx = TestReceiveContext::empty();
        ctx.metadata_mut()
            .set_slot_time(Timestamp::from_timestamp_millis(100));
        ctx.set_sender(Address::Account(account3));

        let res: ContractResult<()> = contract_receive_deposit(&ctx, &mut host, deposit);

        claim!(res.is_ok(), "Should allow account holder to deposit CCDs");

        let balance = *host.state().balance_sheet.get(&account3).unwrap();
        claim_eq!(balance, deposit, "Balance should match deposit");

        //Test 2: Try to deposit money for existing account holder
        let res: ContractResult<()> = contract_receive_deposit(&ctx, &mut host, deposit);

        claim!(
            res.is_ok(),
            "Should allow existing account holder to deposit CCDs"
        );

        let balance = *host.state().balance_sheet.get(&account3).unwrap();
        claim_eq!(balance, 2 * deposit, "Balance should match 2*deposit");
    }

    #[concordium_test]
    fn test_withdrawal_simple() {
        //Accounts
        let account1 = AccountAddress([1u8; 32]); //Validator
        let account2 = AccountAddress([2u8; 32]); //Judge
        let account3 = AccountAddress([3u8; 32]); //Caller

        let balance = Amount::from_ccd(100);
        let toobig_payout = Amount::from_ccd(120);
        let payout = Amount::from_ccd(90);

        //Initial State
        let mut host = get_test_state(
            ContractConfig {
                validator: account1,
                judge: account2,
                time_to_finality: Duration::from_seconds(600),
            },
            balance,
        );
        //Set account3 balance
        host.state_mut().balance_sheet.insert(account3, balance);

        //Test 1: Try to withdraw too much money from Account 3
        let mut ctx = TestReceiveContext::empty();
        ctx.metadata_mut()
            .set_slot_time(Timestamp::from_timestamp_millis(100));
        ctx.set_sender(Address::Account(account3));
        let parameter_bytes = to_bytes(&toobig_payout);
        ctx.set_parameter(&parameter_bytes);

        let res: ContractResult<()> = contract_receive_withdraw(&ctx, &mut host);

        claim_eq!(
            res,
            ContractResult::Err(ReceiveError::InsufficientFunds),
            "Should fail with InsufficientFunds"
        );

        //Test 3: Try to withdraw 0 from Account 3
        let parameter_bytes = to_bytes(&Amount::zero());
        ctx.set_parameter(&parameter_bytes);
        let res: ContractResult<()> = contract_receive_withdraw(&ctx, &mut host);

        claim_eq!(
            res,
            ContractResult::Err(ReceiveError::ZeroWithdrawal),
            "Should fail with ZeroWithdrawal"
        );

        //Test 3: Try to withdraw money from Account 3
        let parameter_bytes = to_bytes(&payout);
        ctx.set_parameter(&parameter_bytes);
        let res: ContractResult<()> = contract_receive_withdraw(&ctx, &mut host);

        claim!(
            res.is_ok(),
            "Should allow account holder withdraw CCDs from balance."
        );

        let new_balance = *host.state().balance_sheet.get(&account3).unwrap();
        claim_eq!(
            new_balance,
            balance - payout,
            "New balance should match balance - payout"
        );

        let transfers = host.get_transfers();
        claim_eq!(transfers.len(), 1, "There should be one transfers");
        claim_eq!(transfers[0].0, account3, "Should be sent to account3");
        claim_eq!(transfers[0].1, payout, "payout CCDs should have been sents");

        //Test 4: Try to withdraw money from non-existing account (1)
        ctx.set_sender(Address::Account(account1));

        let res: ContractResult<()> = contract_receive_withdraw(&ctx, &mut host);

        claim_eq!(
            res,
            ContractResult::Err(ReceiveError::InsufficientFunds),
            "Should fail with InsufficientFunds"
        );
    }

    #[concordium_test]
    fn test_withdrawal_complex() {
        //Accounts
        let account1 = AccountAddress([1u8; 32]); //Validator
        let account2 = AccountAddress([2u8; 32]); //Judge
                                                  //User
        let alice = AccountAddress([3u8; 32]);
        let bob = AccountAddress([3u8; 32]);
        let charlie = AccountAddress([3u8; 32]);
        //Balances
        let alice_balance = Amount::from_ccd(100);
        let bob_balance = Amount::from_ccd(100);
        let charlie_balance = Amount::from_ccd(100);

        //Initial State
        let mut host = get_test_state(
            ContractConfig {
                validator: account1,
                judge: account2,
                time_to_finality: Duration::from_seconds(600),
            },
            //Total balance of all user
            alice_balance + bob_balance + charlie_balance,
        );
        //Set balance sheet
        host.state_mut().balance_sheet.insert(alice, alice_balance);
        host.state_mut().balance_sheet.insert(bob, bob_balance);
        host.state_mut()
            .balance_sheet
            .insert(charlie, charlie_balance);

        //Define settlements
        let settlement1 = Settlement {
            id: 1,
            transfer: Transfer {
                send_transfers: vec![AddressAmount {
                    address: alice,
                    amount: Amount::from_ccd(50),
                },AddressAmount {
                    address: bob,
                    amount: Amount::from_ccd(25),
                }],
                receive_transfers: vec![AddressAmount {
                    address: charlie,
                    amount: Amount::from_ccd(75),
                }],
                meta_data: Vec::new(),
            },
            finality_time: Timestamp::from_timestamp_millis(1000 * 600),
        };
        host.state_mut().settlements.push(settlement1);
        let settlement2 = Settlement {
            id: 1,
            transfer: Transfer {
                send_transfers: vec![AddressAmount {
                    address: charlie,
                    amount: Amount::from_ccd(20),
                },AddressAmount {
                    address: alice,
                    amount: Amount::from_ccd(10),
                }],
                receive_transfers: vec![AddressAmount {
                    address: bob,
                    amount: Amount::from_ccd(30),
                }],
                meta_data: Vec::new(),
            },
            finality_time: Timestamp::from_timestamp_millis(1000 * 600),
        };
        host.state_mut().settlements.push(settlement2);
        let settlement3 = Settlement {
            id: 1,
            transfer: Transfer {
                send_transfers: vec![AddressAmount {
                    address: charlie,
                    amount: Amount::from_ccd(10),
                },AddressAmount {
                    address: bob,
                    amount: Amount::from_ccd(5),
                }],
                receive_transfers: vec![AddressAmount {
                    address: alice,
                    amount: Amount::from_ccd(15),
                }],
                meta_data: Vec::new(),
            },
            finality_time: Timestamp::from_timestamp_millis(1000 * 600),
        };
        host.state_mut().settlements.push(settlement3);

        //Test 1: Alice should have 40 CCDs available -> Try to withdraw 41
        let mut ctx = TestReceiveContext::empty();
        ctx.metadata_mut()
            .set_slot_time(Timestamp::from_timestamp_millis(100));
        ctx.set_sender(Address::Account(alice));
        let parameter_bytes = to_bytes(&Amount::from_ccd(41));
        ctx.set_parameter(&parameter_bytes);

        let res: ContractResult<()> = contract_receive_withdraw(&ctx, &mut host);

        claim_eq!(
            res,
            ContractResult::Err(ReceiveError::InsufficientFunds),
            "Should fail with InsufficientFunds"
        );

        //Test 2: Bob should have 70 CCDs available -> Try to withdraw 70
        let payout = Amount::from_ccd(70);
        ctx.set_sender(Address::Account(bob));
        let parameter_bytes = to_bytes(&payout);
        ctx.set_parameter(&parameter_bytes);

        let res: ContractResult<()> = contract_receive_withdraw(&ctx, &mut host);  

        claim!(
            res.is_ok(),
            "Should allow account holder withdraw CCDs from balance."
        );

        let new_balance = *host.state().balance_sheet.get(&bob).unwrap();
        claim_eq!(
            new_balance,
            bob_balance - payout,
            "New balance should match balance - payout"
        );

        let transfers = host.get_transfers();
        claim_eq!(transfers.len(), 1, "There should be one transfers");
        claim_eq!(transfers[0].0, bob, "Should be sent to account3");
        claim_eq!(transfers[0].1, payout, "payout CCDs should have been sents");
        
        claim_eq!(host.state().settlements.len(),3, "This should not change the number of settlements.")
    }

    #[concordium_test]
    fn test_add_settlement() {
        //Accounts
        let account1 = AccountAddress([1u8; 32]); //Validator
        let account2 = AccountAddress([2u8; 32]); //Judge
        let account3 = AccountAddress([3u8; 32]); //Random caller

        //Adding settlement should work even with an empty balance sheet and no CCDs in the contract
        let balance = Amount::from_ccd(0);

        //Initial State
        let mut host = get_test_state(
            ContractConfig {
                validator: account1,
                judge: account2,
                time_to_finality: Duration::from_seconds(600),
            },
            balance,
        );
        
        //Test 1: Random caller tries to add valid settlement
        let good_transfer = Transfer {
            send_transfers: vec![AddressAmount{address: account3, amount:Amount::from_ccd(100)}],
            receive_transfers: vec![AddressAmount{address: account2, amount:Amount::from_ccd(50)}, AddressAmount{address: account1, amount:Amount::from_ccd(50)}],
            meta_data: Vec::new(),
        };
        let mut ctx = TestReceiveContext::empty();
        ctx.metadata_mut()
            .set_slot_time(Timestamp::from_timestamp_millis(100));
        ctx.set_sender(Address::Account(account3));
        let parameter_bytes = to_bytes(&good_transfer);
        ctx.set_parameter(&parameter_bytes);

        let res: ContractResult<()> = contract_receive_withdraw(&ctx, &mut host);

        claim_eq!(
            res,
            ContractResult::Err(ReceiveError::NotAValidator),
            "Should fail with NotAValidator"
        );

        //Test 2: Validator tries to add valid settlement
        ctx.set_sender(Address::Account(account1));

        let res: ContractResult<()> = contract_receive_withdraw(&ctx, &mut host);
        claim!(
            res.is_ok(),
            "Should allow validator to add settlement."
        );

        let strange_but_ok_transfer = Transfer {
            send_transfers: vec![AddressAmount{address: account3, amount:Amount::from_ccd(100)},AddressAmount{address: account3, amount:Amount::zero()}],
            receive_transfers: vec![AddressAmount{address: account3, amount:Amount::from_ccd(50)}, AddressAmount{address: account3, amount:Amount::from_ccd(50)}],
            meta_data: vec![1u8,2u8,3u8],
        };

        let bad_transfer = Transfer {
            send_transfers: vec![AddressAmount{address: account3, amount:Amount::from_ccd(50)}],
            receive_transfers: vec![AddressAmount{address: account1, amount:Amount::from_ccd(50)}, AddressAmount{address: account1, amount:Amount::from_ccd(50)}],
            meta_data: Vec::new(),
        };
    }
}<|MERGE_RESOLUTION|>--- conflicted
+++ resolved
@@ -326,21 +326,12 @@
     for settlement in state_mut.settlements.iter() {
         // only execute settlements for which finality time has passed and if they are valid
         if current_time >= settlement.finality_time
-<<<<<<< HEAD
             && is_settlement_valid(settlement, &state_mut.balance_sheet)
-=======
-            && is_settlement_valid(settlement, &host.state().balance_sheet)
->>>>>>> 028a41ff
         {
             // first add balances of all receivers and then subtract of senders
             // together with the validity of settlements, this implies nonnegative amounts for all accounts
             for receive_transfer in settlement.transfer.receive_transfers.iter() {
-<<<<<<< HEAD
                 let mut receiver_balance = state_mut
-=======
-                let mut receiver_balance = host
-                    .state_mut()
->>>>>>> 028a41ff
                     .balance_sheet
                     .entry(receive_transfer.address)
                     .or_insert(Amount::zero());
@@ -348,12 +339,7 @@
             }
 
             for send_transfer in settlement.transfer.send_transfers.iter() {
-<<<<<<< HEAD
                 let mut sender_balance = state_mut
-=======
-                let mut sender_balance = host
-                    .state_mut()
->>>>>>> 028a41ff
                     .balance_sheet
                     .entry(send_transfer.address)
                     .or_insert(Amount::zero());
