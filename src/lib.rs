--- conflicted
+++ resolved
@@ -723,16 +723,6 @@
     }
 
     #[concordium_test]
-<<<<<<< HEAD
-    fn test_veto() {
-        //Accounts
-        let account1 = AccountAddress([1u8; 32]); //Validator
-        let account2 = AccountAddress([2u8; 32]); //Judge
-                                                //User
-        let alice = AccountAddress([3u8; 32]);
-        let bob = AccountAddress([4u8; 32]);
-        let charlie = AccountAddress([5u8; 32]);
-=======
     fn test_execute_settlements() {
         //Accounts
         let account1 = AccountAddress([1u8; 32]); //Validator
@@ -742,7 +732,6 @@
         let bob = AccountAddress([4u8; 32]);
         let charlie = AccountAddress([5u8; 32]);
 
->>>>>>> 614a1b9d
         //Balances
         let alice_balance = Amount::from_ccd(100);
         let bob_balance = Amount::from_ccd(100);
@@ -758,10 +747,7 @@
             //Total balance of all user
             alice_balance + bob_balance + charlie_balance,
         );
-<<<<<<< HEAD
-=======
         
->>>>>>> 614a1b9d
         //Set balance sheet
         host.state_mut().balance_sheet.insert(alice, alice_balance);
         host.state_mut().balance_sheet.insert(bob, bob_balance);
@@ -769,11 +755,7 @@
             .balance_sheet
             .insert(charlie, charlie_balance);
 
-<<<<<<< HEAD
-        //Define settlements
-=======
         // First settlement is fine and with past finality
->>>>>>> 614a1b9d
         let settlement1 = Settlement {
             id: 1,
             transfer: Transfer {
@@ -791,23 +773,6 @@
                 meta_data: Vec::new(),
             },
             finality_time: Timestamp::from_timestamp_millis(1000 * 600),
-<<<<<<< HEAD
-        };  
-        host.state_mut().settlements.push(settlement1); 
-        let settlement2 = Settlement {
-            id: 2,
-            transfer: Transfer {
-                send_transfers: vec![AddressAmount {
-                    address: charlie,
-                    amount: Amount::from_ccd(20),
-                },AddressAmount {
-                    address: alice,
-                    amount: Amount::from_ccd(10),
-                }],
-                receive_transfers: vec![AddressAmount {
-                    address: bob,
-                    amount: Amount::from_ccd(30),
-=======
         };
         host.state_mut().settlements.push(settlement1);
 
@@ -867,58 +832,11 @@
                 receive_transfers: vec![AddressAmount {
                     address: charlie,
                     amount: Amount::from_ccd(55),
->>>>>>> 614a1b9d
                 }],
                 meta_data: Vec::new(),
             },
             finality_time: Timestamp::from_timestamp_millis(1000 * 600),
         };
-<<<<<<< HEAD
-        host.state_mut().settlements.push(settlement2);   
-        
-        //Test 1 NonJudge trying to veto settlement
-        let mut ctx = TestReceiveContext::empty();
-        ctx.metadata_mut()
-            .set_slot_time(Timestamp::from_timestamp_millis(100));
-        ctx.set_sender(Address::Account(account1)); //Use a validator instead
-        let id_bytes = to_bytes(&1u64);
-        ctx.set_parameter(&id_bytes);
-
-        let res: ContractResult<()> = contract_receive_veto(&ctx, &mut host);  
-        
-        claim_eq!(
-            res,
-            ContractResult::Err(ReceiveError::NotAJudge),
-            "Should fail with NotAJudge"
-        );    
-        
-        //Test 2 judge trying to veto non-existing settlement (THIS IS FINE)
-        ctx.set_sender(Address::Account(account2)); //Use a validator instead
-        let id_bytes = to_bytes(&42u64);
-        ctx.set_parameter(&id_bytes);  
-
-        let res: ContractResult<()> = contract_receive_veto(&ctx, &mut host);  
-        claim!(
-            res.is_ok(),
-            "Should allow judge to veto not existing settlement."
-        );  
-        
-        claim_eq!(host.state().settlements.len(),2,"There should still be two settlements.");
-
-        //Test 3 judge vetoes existing settlement
-        ctx.set_sender(Address::Account(account2)); //Use a validator instead
-        let id_bytes = to_bytes(&1u64);
-        ctx.set_parameter(&id_bytes);  
-
-        let res: ContractResult<()> = contract_receive_veto(&ctx, &mut host);  
-        claim!(
-            res.is_ok(),
-            "Should allow judge to veto existing settlement."
-        );  
-        
-        claim_eq!(host.state().settlements.len(),1,"There should one settlement.");
-
-=======
         host.state_mut().settlements.push(settlement4);
 
 
@@ -953,6 +871,5 @@
             Amount::from_ccd(230),
             "Charlie has incorrect amount."
         );
->>>>>>> 614a1b9d
     }
 }