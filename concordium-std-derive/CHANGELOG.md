# Changelog

<<<<<<< HEAD
- Add ability to `derive(Reject)` for enums *with fields*, where all fields
  implement the `Serial` trait.
=======
## Unreleased changes

- Removed `derive(Serial)` and `derive(Deserial)` (moved to `concordium-contracts-common-derive`).
>>>>>>> df5ad236

## concordium-std-derive 3.0.0 (2022-05-17)

- Add `#[concordium_cfg_not_test]` macro, that excludes parts of code for testing.
- Add `derive(Deletable)` macro for deriving the `Deletable` trait.
- Add `derive(DeserialWithState)` macro.
- Change `receive` and `init` macros to support the new V1 contract state and
  sync calls.

## concordium-std-derive 2.0.0 (2022-01-05)

- Update references to token to match token name (CCD).
- Remove support for v0 smart contracts and add support for v1:
  - Update the code generated with `init` and `receive` attributes for v1.
  - Remove `contract_state` annotation.
  - Add `return_value` to the `init` and `receive` attributes.
    - It describes the schema for the return_value (similar to `parameter`).

## concordium-std-derive 1.0.0 (2021-10-05)

- Validate contract and receive names
- Improve precision of error locations in init and receive_workers
- Improve precision of error locations for `size_length`
- Unify the `map_size_length`, `set_size_length`, and `string_size_length`
  into `size_length`.
- Make `ensure_ordered` work without having to specify a size length.

## concordium-std-derive 0.5.0 (2021-05-12)

- Add macros for deriving error implementations.
- Make derive macros slightly more hygienic.
- Enable renaming of enum variants and field names for the schema with a
  `#[concordium(rename = "<new-name>")]` attribute.<|MERGE_RESOLUTION|>--- conflicted
+++ resolved
@@ -1,13 +1,10 @@
 # Changelog
 
-<<<<<<< HEAD
-- Add ability to `derive(Reject)` for enums *with fields*, where all fields
-  implement the `Serial` trait.
-=======
 ## Unreleased changes
 
 - Removed `derive(Serial)` and `derive(Deserial)` (moved to `concordium-contracts-common-derive`).
->>>>>>> df5ad236
+- Add ability to `derive(Reject)` for enums *with fields*, where all fields
+  implement the `Serial` trait.
 
 ## concordium-std-derive 3.0.0 (2022-05-17)
 
