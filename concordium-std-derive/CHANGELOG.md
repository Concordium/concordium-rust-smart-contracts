# Changelog

<<<<<<< HEAD
## unpublished changes
- Add a `#[concordium_quickcheck]` macro which is to `#[quickcheck]` what `#[concordium_test]`
 is to `#[test]`. It is enabled by the `concordium-quickcheck` feature.
 
=======
## Unreleased changes

## concordium-std-derive 4.0.0 (2022-08-24)

- Add ability to `derive(Reject)` for enums *with fields*.
  - Deriving `Reject` requires the enum to implement `Serial`.
- Add ability to add schemas for error on init and receive.
  - For example `#[receive(..., error = "MyError")]`
  - This allows cargo-concordium and concordium-client to display a typed error
    when simulating contract invocations.

## concordium-std-derive 3.1.0 (2022-08-04)

- Removed `derive(Serial)` and `derive(Deserial)` (moved to `concordium-contracts-common-derive`).

>>>>>>> d88a2f3b
## concordium-std-derive 3.0.0 (2022-05-17)

- Add `#[concordium_cfg_not_test]` macro, that excludes parts of code for testing.
- Add `derive(Deletable)` macro for deriving the `Deletable` trait.
- Add `derive(DeserialWithState)` macro.
- Change `receive` and `init` macros to support the new V1 contract state and
  sync calls.

## concordium-std-derive 2.0.0 (2022-01-05)

- Update references to token to match token name (CCD).
- Remove support for v0 smart contracts and add support for v1:
  - Update the code generated with `init` and `receive` attributes for v1.
  - Remove `contract_state` annotation.
  - Add `return_value` to the `init` and `receive` attributes.
    - It describes the schema for the return_value (similar to `parameter`).

## concordium-std-derive 1.0.0 (2021-10-05)

- Validate contract and receive names
- Improve precision of error locations in init and receive_workers
- Improve precision of error locations for `size_length`
- Unify the `map_size_length`, `set_size_length`, and `string_size_length`
  into `size_length`.
- Make `ensure_ordered` work without having to specify a size length.

## concordium-std-derive 0.5.0 (2021-05-12)

- Add macros for deriving error implementations.
- Make derive macros slightly more hygienic.
- Enable renaming of enum variants and field names for the schema with a
  `#[concordium(rename = "<new-name>")]` attribute.<|MERGE_RESOLUTION|>--- conflicted
+++ resolved
@@ -1,12 +1,9 @@
 # Changelog
-
-<<<<<<< HEAD
-## unpublished changes
+ 
+## Unreleased changes
 - Add a `#[concordium_quickcheck]` macro which is to `#[quickcheck]` what `#[concordium_test]`
  is to `#[test]`. It is enabled by the `concordium-quickcheck` feature.
- 
-=======
-## Unreleased changes
+
 
 ## concordium-std-derive 4.0.0 (2022-08-24)
 
@@ -21,7 +18,6 @@
 
 - Removed `derive(Serial)` and `derive(Deserial)` (moved to `concordium-contracts-common-derive`).
 
->>>>>>> d88a2f3b
 ## concordium-std-derive 3.0.0 (2022-05-17)
 
 - Add `#[concordium_cfg_not_test]` macro, that excludes parts of code for testing.
