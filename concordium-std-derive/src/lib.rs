--- conflicted
+++ resolved
@@ -489,11 +489,7 @@
                 match #fn_name(&ctx, #(#fn_optional_args),*) {
                     Ok((rv, state)) => {
                         if rv.serial(&mut ReturnValue::open()).is_err() {
-<<<<<<< HEAD
-                            trap() // Could not initialize contract.
-=======
                             trap() // Could not serialize the return value (initialization fails).
->>>>>>> 76de2a9b
                         }
                         let mut state_bytes = ContractState::open(());
                         if state.serial(&mut state_bytes).is_err() {
@@ -676,32 +672,19 @@
 
     let mut out = if receive_attributes.optional.low_level {
         required_args.push("state: &mut ContractState");
-        required_args.push("ops: &mut impl HasOperations");
         quote! {
             #[export_name = #wasm_export_fn_name]
             pub extern "C" fn #rust_export_fn_name(#amount_ident: concordium_std::Amount) -> i32 {
                 use concordium_std::{SeekFrom, ContractState, Logger, ReceiveContextExtern, ExternContext, ExternOperations};
                 #setup_fn_optional_args
                 let ctx = ExternContext::<ReceiveContextExtern>::open(());
-                let mut ops = ExternOperations;
                 let mut state = ContractState::open(());
-<<<<<<< HEAD
-                let res = #fn_name(&ctx, #(#fn_optional_args, )* &mut state, &mut ExternOperations);
-                match res {
-                    Ok(rv) => {
-                        if rv.serial(&mut ReturnValue::open()).is_err() {
-                            trap() // could not write return value
-                        } else {
-                            0i32
-                        }
-=======
-                match #fn_name(&ctx, &mut ops, #(#fn_optional_args, )* &mut state) {
+                match #fn_name(&ctx, &mut ExternOperations, #(#fn_optional_args, )* &mut state) {
                     Ok(rv) => {
                         if rv.serial(&mut ReturnValue::open()).is_err() {
                             trap() // Could not serialize the return value.
                         }
-                        0
->>>>>>> 76de2a9b
+                        0i32
                     }
                     Err(reject) => {
                         let code = Reject::from(reject).error_code.get();
@@ -716,7 +699,6 @@
         }
     } else {
         required_args.push("state: &mut MyState");
-        required_args.push("ops: &mut impl HasOperations");
 
         quote! {
             #[export_name = #wasm_export_fn_name]
@@ -727,29 +709,14 @@
                 let mut ops = ExternOperations;
                 let mut state_bytes = ContractState::open(());
                 if let Ok(mut state) = (&mut state_bytes).get() {
-<<<<<<< HEAD
-                    let res = #fn_name(&ctx, #(#fn_optional_args, )* &mut state, &mut ExternOperations);
-                    match res {
-=======
                     match #fn_name(&ctx, &mut ops, #(#fn_optional_args, )* &mut state) {
->>>>>>> 76de2a9b
                         Ok(rv) => {
                             let res = state_bytes
                                 .seek(SeekFrom::Start(0))
                                 .and_then(|_| state.serial(&mut state_bytes))
-                                .and(rv.serial(&mut ReturnValue::open()));
+                                .and_then(|_| rv.serial(&mut ReturnValue::open()));
                             if res.is_err() {
-<<<<<<< HEAD
-                                trap() // could not serialize state.
-                            } else {
-                                if rv.serial(&mut ReturnValue::open()).is_err() {
-                                    trap() // could not write return value
-                                } else {
-                                    0i32
-                                }
-=======
                                 trap() // Could not serialize state or return value.
->>>>>>> 76de2a9b
                             }
                             0
                         }
